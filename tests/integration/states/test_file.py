# -*- coding: utf-8 -*-

'''
Tests for the file state
'''

# Import Python libs
from __future__ import absolute_import, print_function, unicode_literals
import errno
import logging
import os
import re
import sys
import shutil
import stat
import textwrap
import filecmp

log = logging.getLogger(__name__)

# Import Salt Testing libs
from tests.support.case import ModuleCase
from tests.support.unit import skipIf
from tests.support.paths import BASE_FILES, FILES, TMP, TMP_STATE_TREE
from tests.support.helpers import (
    destructiveTest,
    skip_if_not_root,
    with_system_user_and_group,
    with_tempdir,
    with_tempfile,
    Webserver,
    destructiveTest,
    dedent,
)
from tests.support.mixins import SaltReturnAssertsMixin

# Import Salt libs
import salt.utils.data
import salt.utils.files
import salt.utils.path
import salt.utils.platform
import salt.utils.stringutils

HAS_PWD = True
try:
    import pwd
except ImportError:
    HAS_PWD = False

HAS_GRP = True
try:
    import grp
except ImportError:
    HAS_GRP = False

# Import 3rd-party libs
from salt.ext import six
from salt.ext.six.moves import range  # pylint: disable=import-error,redefined-builtin

IS_WINDOWS = salt.utils.platform.is_windows()

BINARY_FILE = b'GIF89a\x01\x00\x01\x00\x80\x00\x00\x05\x04\x04\x00\x00\x00,\x00\x00\x00\x00\x01\x00\x01\x00\x00\x02\x02D\x01\x00;'

if IS_WINDOWS:
    FILEPILLAR = 'C:\\Windows\\Temp\\filepillar-python'
    FILEPILLARDEF = 'C:\\Windows\\Temp\\filepillar-defaultvalue'
    FILEPILLARGIT = 'C:\\Windows\\Temp\\filepillar-bar'
else:
    FILEPILLAR = '/tmp/filepillar-python'
    FILEPILLARDEF = '/tmp/filepillar-defaultvalue'
    FILEPILLARGIT = '/tmp/filepillar-bar'


def _test_managed_file_mode_keep_helper(testcase, local=False):
    '''
    DRY helper function to run the same test with a local or remote path
    '''
    name = os.path.join(TMP, 'scene33')
    grail_fs_path = os.path.join(BASE_FILES, 'grail', 'scene33')
    grail = 'salt://grail/scene33' if not local else grail_fs_path

    # Get the current mode so that we can put the file back the way we
    # found it when we're done.
    grail_fs_mode = int(testcase.run_function('file.get_mode', [grail_fs_path]), 8)
    initial_mode = 0o770
    new_mode_1 = 0o600
    new_mode_2 = 0o644

    # Set the initial mode, so we can be assured that when we set the mode
    # to "keep", we're actually changing the permissions of the file to the
    # new mode.
    ret = testcase.run_state(
        'file.managed',
        name=name,
        mode=oct(initial_mode),
        source=grail,
    )

    if IS_WINDOWS:
        testcase.assertSaltFalseReturn(ret)
        return

    testcase.assertSaltTrueReturn(ret)

    try:
        # Update the mode on the fileserver (pass 1)
        os.chmod(grail_fs_path, new_mode_1)
        ret = testcase.run_state(
            'file.managed',
            name=name,
            mode='keep',
            source=grail,
        )
        testcase.assertSaltTrueReturn(ret)
        managed_mode = stat.S_IMODE(os.stat(name).st_mode)
        testcase.assertEqual(oct(managed_mode), oct(new_mode_1))
        # Update the mode on the fileserver (pass 2)
        # This assures us that if the file in file_roots was originally set
        # to the same mode as new_mode_1, we definitely get an updated mode
        # this time.
        os.chmod(grail_fs_path, new_mode_2)
        ret = testcase.run_state(
            'file.managed',
            name=name,
            mode='keep',
            source=grail,
        )
        testcase.assertSaltTrueReturn(ret)
        managed_mode = stat.S_IMODE(os.stat(name).st_mode)
        testcase.assertEqual(oct(managed_mode), oct(new_mode_2))
    except Exception:
        raise
    finally:
        # Set the mode of the file in the file_roots back to what it
        # originally was.
        os.chmod(grail_fs_path, grail_fs_mode)


class FileTest(ModuleCase, SaltReturnAssertsMixin):
    '''
    Validate the file state
    '''
    def tearDown(self):
        '''
        remove files created in previous tests
        '''
        user = 'salt'
        if user in str(self.run_function('user.list_users', [user])):
            self.run_function('user.delete', [user])

        for path in (FILEPILLAR, FILEPILLARDEF, FILEPILLARGIT):
            try:
                os.remove(path)
            except OSError as exc:
                if exc.errno != errno.ENOENT:
                    log.error('Failed to remove %s: %s', path, exc)

    def test_symlink(self):
        '''
        file.symlink
        '''
        name = os.path.join(TMP, 'symlink')
        tgt = os.path.join(TMP, 'target')

        # Windows must have a source directory to link to
        if IS_WINDOWS and not os.path.isdir(tgt):
            os.mkdir(tgt)

        # Windows cannot create a symlink if it already exists
        if IS_WINDOWS and self.run_function('file.is_link', [name]):
            self.run_function('file.remove', [name])

        ret = self.run_state('file.symlink', name=name, target=tgt)
        self.assertSaltTrueReturn(ret)

    def test_test_symlink(self):
        '''
        file.symlink test interface
        '''
        name = os.path.join(TMP, 'symlink2')
        tgt = os.path.join(TMP, 'target')
        ret = self.run_state('file.symlink', test=True, name=name, target=tgt)
        self.assertSaltNoneReturn(ret)

    def test_absent_file(self):
        '''
        file.absent
        '''
        name = os.path.join(TMP, 'file_to_kill')
        with salt.utils.files.fopen(name, 'w+') as fp_:
            fp_.write('killme')
        ret = self.run_state('file.absent', name=name)
        self.assertSaltTrueReturn(ret)
        self.assertFalse(os.path.isfile(name))

    def test_absent_dir(self):
        '''
        file.absent
        '''
        name = os.path.join(TMP, 'dir_to_kill')
        if not os.path.isdir(name):
            # left behind... Don't fail because of this!
            os.makedirs(name)
        ret = self.run_state('file.absent', name=name)
        self.assertSaltTrueReturn(ret)
        self.assertFalse(os.path.isdir(name))

    def test_absent_link(self):
        '''
        file.absent
        '''
        name = os.path.join(TMP, 'link_to_kill')
        tgt = '{0}.tgt'.format(name)

        # Windows must have a source directory to link to
        if IS_WINDOWS and not os.path.isdir(tgt):
            os.mkdir(tgt)

        if not self.run_function('file.is_link', [name]):
            self.run_function('file.symlink', [tgt, name])

        ret = self.run_state('file.absent', name=name)

        try:
            self.assertSaltTrueReturn(ret)
            self.assertFalse(self.run_function('file.is_link', [name]))
        finally:
            if self.run_function('file.is_link', [name]):
                self.run_function('file.remove', [name])

    @with_tempfile()
    def test_test_absent(self, name):
        '''
        file.absent test interface
        '''
        with salt.utils.files.fopen(name, 'w+') as fp_:
            fp_.write('killme')
        ret = self.run_state('file.absent', test=True, name=name)
        self.assertSaltNoneReturn(ret)
        self.assertTrue(os.path.isfile(name))

    def test_managed(self):
        '''
        file.managed
        '''
        name = os.path.join(TMP, 'grail_scene33')
        ret = self.run_state(
            'file.managed', name=name, source='salt://grail/scene33'
        )
        src = os.path.join(BASE_FILES, 'grail', 'scene33')
        with salt.utils.files.fopen(src, 'r') as fp_:
            master_data = fp_.read()
        with salt.utils.files.fopen(name, 'r') as fp_:
            minion_data = fp_.read()
        self.assertEqual(master_data, minion_data)
        self.assertSaltTrueReturn(ret)

    def test_managed_file_mode(self):
        '''
        file.managed, correct file permissions
        '''
        desired_mode = 504    # 0770 octal
        name = os.path.join(TMP, 'grail_scene33')
        ret = self.run_state(
            'file.managed', name=name, mode='0770', source='salt://grail/scene33'
        )

        if IS_WINDOWS:
            expected = 'The \'mode\' option is not supported on Windows'
            self.assertEqual(ret[list(ret)[0]]['comment'], expected)
            self.assertSaltFalseReturn(ret)
            return

        resulting_mode = stat.S_IMODE(
            os.stat(name).st_mode
        )
        self.assertEqual(oct(desired_mode), oct(resulting_mode))
        self.assertSaltTrueReturn(ret)

    def test_managed_file_mode_keep(self):
        '''
        Test using "mode: keep" in a file.managed state
        '''
        _test_managed_file_mode_keep_helper(self, local=False)

    def test_managed_file_mode_keep_local_source(self):
        '''
        Test using "mode: keep" in a file.managed state, with a local file path
        as the source.
        '''
        _test_managed_file_mode_keep_helper(self, local=True)

    def test_managed_file_mode_file_exists_replace(self):
        '''
        file.managed, existing file with replace=True, change permissions
        '''
        initial_mode = 504    # 0770 octal
        desired_mode = 384    # 0600 octal
        name = os.path.join(TMP, 'grail_scene33')
        ret = self.run_state(
            'file.managed', name=name, mode=oct(initial_mode), source='salt://grail/scene33'
        )

        if IS_WINDOWS:
            expected = 'The \'mode\' option is not supported on Windows'
            self.assertEqual(ret[list(ret)[0]]['comment'], expected)
            self.assertSaltFalseReturn(ret)
            return

        resulting_mode = stat.S_IMODE(
            os.stat(name).st_mode
        )
        self.assertEqual(oct(initial_mode), oct(resulting_mode))

        name = os.path.join(TMP, 'grail_scene33')
        ret = self.run_state(
            'file.managed', name=name, replace=True, mode=oct(desired_mode), source='salt://grail/scene33'
        )
        resulting_mode = stat.S_IMODE(
            os.stat(name).st_mode
        )
        self.assertEqual(oct(desired_mode), oct(resulting_mode))
        self.assertSaltTrueReturn(ret)

    def test_managed_file_mode_file_exists_noreplace(self):
        '''
        file.managed, existing file with replace=False, change permissions
        '''
        initial_mode = 504    # 0770 octal
        desired_mode = 384    # 0600 octal
        name = os.path.join(TMP, 'grail_scene33')
        ret = self.run_state(
            'file.managed', name=name, replace=True, mode=oct(initial_mode), source='salt://grail/scene33'
        )

        if IS_WINDOWS:
            expected = 'The \'mode\' option is not supported on Windows'
            self.assertEqual(ret[list(ret)[0]]['comment'], expected)
            self.assertSaltFalseReturn(ret)
            return

        ret = self.run_state(
            'file.managed', name=name, replace=False, mode=oct(desired_mode), source='salt://grail/scene33'
        )
        resulting_mode = stat.S_IMODE(
            os.stat(name).st_mode
        )
        self.assertEqual(oct(desired_mode), oct(resulting_mode))
        self.assertSaltTrueReturn(ret)

    def test_managed_file_with_grains_data(self):
        '''
        Test to ensure we can render grains data into a managed
        file.
        '''
        grain_path = os.path.join(TMP, 'file-grain-test')
        state_file = 'file-grainget'

        self.run_function('state.sls', [state_file], pillar={'grain_path': grain_path})
        self.assertTrue(os.path.exists(grain_path))

        with salt.utils.files.fopen(grain_path, 'r') as fp_:
            file_contents = fp_.readlines()

        if IS_WINDOWS:
            match = '^minion\r\n'
        else:
            match = '^minion\n'
        self.assertTrue(re.match(match, file_contents[0]))

    def test_managed_file_with_pillar_sls(self):
        '''
        Test to ensure pillar data in sls file
        is rendered properly and file is created.
        '''
        state_name = 'file-pillarget'

        ret = self.run_function('state.sls', [state_name])
        self.assertSaltTrueReturn(ret)

        # Check to make sure the file was created
        check_file = self.run_function('file.file_exists', [FILEPILLAR])
        self.assertTrue(check_file)

    def test_managed_file_with_pillardefault_sls(self):
        '''
        Test to ensure when pillar data is not available
        in sls file with pillar.get it uses the default
        value.
        '''
        state_name = 'file-pillardefaultget'

        ret = self.run_function('state.sls', [state_name])
        self.assertSaltTrueReturn(ret)

        # Check to make sure the file was created
        check_file = self.run_function('file.file_exists', [FILEPILLARDEF])
        self.assertTrue(check_file)

    @skip_if_not_root
    def test_managed_dir_mode(self):
        '''
        Tests to ensure that file.managed creates directories with the
        permissions requested with the dir_mode argument
        '''
        desired_mode = 511  # 0777 in octal
        name = os.path.join(TMP, 'a', 'managed_dir_mode_test_file')
        desired_owner = 'nobody'
        ret = self.run_state(
            'file.managed',
            name=name,
            source='salt://grail/scene33',
            mode=600,
            makedirs=True,
            user=desired_owner,
            dir_mode=oct(desired_mode)  # 0777
        )
        if IS_WINDOWS:
            expected = 'The \'mode\' option is not supported on Windows'
            self.assertEqual(ret[list(ret)[0]]['comment'], expected)
            self.assertSaltFalseReturn(ret)
            return

        resulting_mode = stat.S_IMODE(
            os.stat(os.path.join(TMP, 'a')).st_mode
        )
        resulting_owner = pwd.getpwuid(os.stat(os.path.join(TMP, 'a')).st_uid).pw_name
        self.assertEqual(oct(desired_mode), oct(resulting_mode))
        self.assertSaltTrueReturn(ret)
        self.assertEqual(desired_owner, resulting_owner)

    def test_test_managed(self):
        '''
        file.managed test interface
        '''
        name = os.path.join(TMP, 'grail_not_not_scene33')
        ret = self.run_state(
            'file.managed', test=True, name=name, source='salt://grail/scene33'
        )
        self.assertSaltNoneReturn(ret)
        self.assertFalse(os.path.isfile(name))

    def test_managed_show_changes_false(self):
        '''
        file.managed test interface
        '''
        name = os.path.join(TMP, 'grail_not_scene33')
        with salt.utils.files.fopen(name, 'wb') as fp_:
            fp_.write(b'test_managed_show_changes_false\n')

        ret = self.run_state(
            'file.managed', name=name, source='salt://grail/scene33',
            show_changes=False
        )

        changes = next(six.itervalues(ret))['changes']
        self.assertEqual('<show_changes=False>', changes['diff'])

    @skipIf(IS_WINDOWS, 'Don\'t know how to fix for Windows')
    def test_managed_escaped_file_path(self):
        '''
        file.managed test that 'salt://|' protects unusual characters in file path
        '''
        funny_file = salt.utils.files.mkstemp(prefix='?f!le? n@=3&', suffix='.file type')
        funny_file_name = os.path.split(funny_file)[1]
        funny_url = 'salt://|' + funny_file_name
        funny_url_path = os.path.join(BASE_FILES, funny_file_name)

        state_name = 'funny_file'
        state_file_name = state_name + '.sls'
        state_file = os.path.join(BASE_FILES, state_file_name)
        state_key = 'file_|-{0}_|-{0}_|-managed'.format(funny_file)

        self.addCleanup(os.remove, state_file)
        self.addCleanup(os.remove, funny_file)
        self.addCleanup(os.remove, funny_url_path)

        with salt.utils.files.fopen(funny_url_path, 'w'):
            pass
        with salt.utils.files.fopen(state_file, 'w') as fp_:
            fp_.write(textwrap.dedent('''\
            {0}:
              file.managed:
                - source: {1}
                - makedirs: True
            '''.format(funny_file, funny_url)))

        ret = self.run_function('state.sls', [state_name])
        self.assertTrue(ret[state_key]['result'])

    def test_managed_contents(self):
        '''
        test file.managed with contents that is a boolean, string, integer,
        float, list, and dictionary
        '''
        state_name = 'file-FileTest-test_managed_contents'
        state_filename = state_name + '.sls'
        state_file = os.path.join(BASE_FILES, state_filename)

        managed_files = {}
        state_keys = {}
        for typ in ('bool', 'str', 'int', 'float', 'list', 'dict'):
            managed_files[typ] = salt.utils.files.mkstemp()
            state_keys[typ] = 'file_|-{0} file_|-{1}_|-managed'.format(typ, managed_files[typ])
        try:
            with salt.utils.files.fopen(state_file, 'w') as fd_:
                fd_.write(textwrap.dedent('''\
                    bool file:
                      file.managed:
                        - name: {bool}
                        - contents: True

                    str file:
                      file.managed:
                        - name: {str}
                        - contents: Salt was here.

                    int file:
                      file.managed:
                        - name: {int}
                        - contents: 340282366920938463463374607431768211456

                    float file:
                      file.managed:
                        - name: {float}
                        - contents: 1.7518e-45  # gravitational coupling constant

                    list file:
                      file.managed:
                        - name: {list}
                        - contents: [1, 1, 2, 3, 5, 8, 13]

                    dict file:
                      file.managed:
                        - name: {dict}
                        - contents:
                            C: charge
                            P: parity
                            T: time
                    '''.format(**managed_files)))

            ret = self.run_function('state.sls', [state_name])
            for typ in state_keys:
                self.assertTrue(ret[state_keys[typ]]['result'])
                self.assertIn('diff', ret[state_keys[typ]]['changes'])
        finally:
            os.remove(state_file)
            for typ in managed_files:
                os.remove(managed_files[typ])

    @skip_if_not_root
    @skipIf(IS_WINDOWS, 'Windows does not support "mode" kwarg. Skipping.')
    @skipIf(not salt.utils.path.which('visudo'), 'sudo is missing')
    def test_managed_check_cmd(self):
        '''
        Test file.managed passing a basic check_cmd kwarg. See Issue #38111.
        '''
        r_group = 'root'
        if salt.utils.platform.is_darwin():
            r_group = 'wheel'
        try:
            ret = self.run_state(
                'file.managed',
                name='/tmp/sudoers',
                user='root',
                group=r_group,
                mode=440,
                check_cmd='visudo -c -s -f'
            )
            self.assertSaltTrueReturn(ret)
            self.assertInSaltComment('Empty file', ret)
            self.assertEqual(ret['file_|-/tmp/sudoers_|-/tmp/sudoers_|-managed']['changes'],
                             {'new': 'file /tmp/sudoers created', 'mode': '0440'})
        finally:
            # Clean Up File
            if os.path.exists('/tmp/sudoers'):
                os.remove('/tmp/sudoers')

    def test_managed_local_source_with_source_hash(self):
        '''
        Make sure that we enforce the source_hash even with local files
        '''
        name = os.path.join(TMP, 'local_source_with_source_hash')
        local_path = os.path.join(BASE_FILES, 'grail', 'scene33')
        actual_hash = '567fd840bf1548edc35c48eb66cdd78bfdfcccff'
        if IS_WINDOWS:
            # CRLF vs LF causes a different hash on windows
            actual_hash = 'f658a0ec121d9c17088795afcc6ff3c43cb9842a'
        # Reverse the actual hash
        bad_hash = actual_hash[::-1]

        def remove_file():
            try:
                os.remove(name)
            except OSError as exc:
                if exc.errno != errno.ENOENT:
                    raise

        def do_test(clean=False):
            for proto in ('file://', ''):
                source = proto + local_path
                log.debug('Trying source %s', source)
                try:
                    ret = self.run_state(
                        'file.managed',
                        name=name,
                        source=source,
                        source_hash='sha1={0}'.format(bad_hash))
                    self.assertSaltFalseReturn(ret)
                    ret = ret[next(iter(ret))]
                    # Shouldn't be any changes
                    self.assertFalse(ret['changes'])
                    # Check that we identified a hash mismatch
                    self.assertIn(
                        'does not match actual checksum', ret['comment'])

                    ret = self.run_state(
                        'file.managed',
                        name=name,
                        source=source,
                        source_hash='sha1={0}'.format(actual_hash))
                    self.assertSaltTrueReturn(ret)
                finally:
                    if clean:
                        remove_file()

        remove_file()
        log.debug('Trying with nonexistant destination file')
        do_test()
        log.debug('Trying with destination file already present')
        with salt.utils.files.fopen(name, 'w'):
            pass
        try:
            do_test(clean=False)
        finally:
            remove_file()

    def test_managed_local_source_does_not_exist(self):
        '''
        Make sure that we exit gracefully when a local source doesn't exist
        '''
        name = os.path.join(TMP, 'local_source_does_not_exist')
        local_path = os.path.join(BASE_FILES, 'grail', 'scene99')

        for proto in ('file://', ''):
            source = proto + local_path
            log.debug('Trying source %s', source)
            ret = self.run_state(
                'file.managed',
                name=name,
                source=source)
            self.assertSaltFalseReturn(ret)
            ret = ret[next(iter(ret))]
            # Shouldn't be any changes
            self.assertFalse(ret['changes'])
            # Check that we identified a hash mismatch
            self.assertIn(
                'does not exist', ret['comment'])

    def test_managed_source_hash_indifferent_case(self):
        '''
        Test passing a source_hash as an uppercase hash.

        This is a regression test for Issue #38914 and Issue #48230 (test=true use).
        '''
        name = os.path.join(TMP, 'source_hash_indifferent_case')
        state_name = 'file_|-{0}_|' \
                     '-{0}_|-managed'.format(name)
        local_path = os.path.join(BASE_FILES, 'hello_world.txt')
        actual_hash = 'c98c24b677eff44860afea6f493bbaec5bb1c4cbb209c6fc2bbb47f66ff2ad31'
        if IS_WINDOWS:
            # CRLF vs LF causes a differnt hash on windows
            actual_hash = '92b772380a3f8e27a93e57e6deeca6c01da07f5aadce78bb2fbb20de10a66925'
        uppercase_hash = actual_hash.upper()

        try:
            # Lay down tmp file to test against
            self.run_state(
                'file.managed',
                name=name,
                source=local_path,
                source_hash=actual_hash
            )

            # Test uppercase source_hash: should return True with no changes
            ret = self.run_state(
                'file.managed',
                name=name,
                source=local_path,
                source_hash=uppercase_hash
            )
            assert ret[state_name]['result'] is True
            assert ret[state_name]['pchanges'] == {}
            assert ret[state_name]['changes'] == {}

            # Test uppercase source_hash using test=true
            # Should return True with no changes
            ret = self.run_state(
                'file.managed',
                name=name,
                source=local_path,
                source_hash=uppercase_hash,
                test=True
            )
            assert ret[state_name]['result'] is True
            assert ret[state_name]['pchanges'] == {}
            assert ret[state_name]['changes'] == {}

        finally:
            # Clean Up File
            if os.path.exists(name):
                os.remove(name)

    @with_tempfile(create=False)
    def test_managed_latin1_diff(self, name):
        '''
        Tests that latin-1 file contents are represented properly in the diff
        '''
        # Lay down the initial file
        ret = self.run_state(
            'file.managed',
            name=name,
            source='salt://issue-48777/old.html')
        ret = ret[next(iter(ret))]
        assert ret['result'] is True, ret

        # Replace it with the new file and check the diff
        ret = self.run_state(
            'file.managed',
            name=name,
            source='salt://issue-48777/new.html')
        ret = ret[next(iter(ret))]
        assert ret['result'] is True, ret
        diff_lines = ret['changes']['diff'].split(os.linesep)
        assert '+räksmörgås' in diff_lines, diff_lines

    @with_tempfile()
    def test_managed_keep_source_false_salt(self, name):
        '''
        This test ensures that we properly clean the cached file if keep_source
        is set to False, for source files using a salt:// URL
        '''
        source = 'salt://grail/scene33'
        saltenv = 'base'

        # Run the state
        ret = self.run_state(
            'file.managed',
            name=name,
            source=source,
            saltenv=saltenv,
            keep_source=False)
        ret = ret[next(iter(ret))]
        assert ret['result'] is True

        # Now make sure that the file is not cached
        result = self.run_function('cp.is_cached', [source, saltenv])
        assert result == '', 'File is still cached at {0}'.format(result)

    def test_directory(self):
        '''
        file.directory
        '''
        name = os.path.join(TMP, 'a_new_dir')
        ret = self.run_state('file.directory', name=name)
        self.assertSaltTrueReturn(ret)
        self.assertTrue(os.path.isdir(name))

    def test_directory_symlink_dry_run(self):
        '''
        Ensure that symlinks are followed when file.directory is run with
        test=True
        '''
        try:
            tmp_dir = os.path.join(TMP, 'pgdata')
            sym_dir = os.path.join(TMP, 'pg_data')

            if IS_WINDOWS:
                self.run_function('file.mkdir', [tmp_dir, 'Administrators'])
            else:
                os.mkdir(tmp_dir, 0o700)

            self.run_function('file.symlink', [tmp_dir, sym_dir])

            if IS_WINDOWS:
                ret = self.run_state(
                    'file.directory', test=True, name=sym_dir,
                    follow_symlinks=True, win_owner='Administrators')
            else:
                ret = self.run_state(
                    'file.directory', test=True, name=sym_dir,
                    follow_symlinks=True, mode=700)
            self.assertSaltTrueReturn(ret)
        finally:
            if os.path.isdir(tmp_dir):
                self.run_function('file.remove', [tmp_dir])
            if os.path.islink(sym_dir):
                self.run_function('file.remove', [sym_dir])

    @skip_if_not_root
    @skipIf(IS_WINDOWS, 'Mode not available in Windows')
    def test_directory_max_depth(self):
        '''
        file.directory
        Test the max_depth option by iteratively increasing the depth and
        checking that no changes deeper than max_depth have been attempted
        '''

        def _get_oct_mode(name):
            '''
            Return a string octal representation of the permissions for name
            '''
            return salt.utils.files.normalize_mode(oct(os.stat(name).st_mode & 0o777))

        top = os.path.join(TMP, 'top_dir')
        sub = os.path.join(top, 'sub_dir')
        subsub = os.path.join(sub, 'sub_sub_dir')
        dirs = [top, sub, subsub]

        initial_mode = '0111'
        changed_mode = '0555'

        initial_modes = {0: {sub: '0755',
                             subsub: '0111'},
                         1: {sub: '0111',
                             subsub: '0111'},
                         2: {sub: '0111',
                             subsub: '0111'}}

        if not os.path.isdir(subsub):
            os.makedirs(subsub, int(initial_mode, 8))

        try:
            for depth in range(0, 3):
                ret = self.run_state('file.directory',
                                     name=top,
                                     max_depth=depth,
                                     dir_mode=changed_mode,
                                     recurse=['mode'])
                self.assertSaltTrueReturn(ret)
                for changed_dir in dirs[0:depth+1]:
                    self.assertEqual(changed_mode,
                                     _get_oct_mode(changed_dir))
                for untouched_dir in dirs[depth+1:]:
                    # Beginning in Python 3.7, os.makedirs no longer sets
                    # the mode of intermediate directories to the mode that
                    # is passed.
                    if sys.version_info >= (3, 7):
                        _mode = initial_modes[depth][untouched_dir]
                        self.assertEqual(_mode,
                                         _get_oct_mode(untouched_dir))
                    else:
                        self.assertEqual(initial_mode,
                                         _get_oct_mode(untouched_dir))
        finally:
            shutil.rmtree(top)

    def test_test_directory(self):
        '''
        file.directory
        '''
        name = os.path.join(TMP, 'a_not_dir')
        ret = self.run_state('file.directory', test=True, name=name)
        self.assertSaltNoneReturn(ret)
        self.assertFalse(os.path.isdir(name))

    @with_tempdir()
    def test_directory_clean(self, base_dir):
        '''
        file.directory with clean=True
        '''
        name = os.path.join(base_dir, 'directory_clean_dir')
        os.mkdir(name)

        strayfile = os.path.join(name, 'strayfile')
        with salt.utils.files.fopen(strayfile, 'w'):
            pass

        straydir = os.path.join(name, 'straydir')
        if not os.path.isdir(straydir):
            os.makedirs(straydir)

        with salt.utils.files.fopen(os.path.join(straydir, 'strayfile2'), 'w'):
            pass

        ret = self.run_state('file.directory', name=name, clean=True)
        self.assertSaltTrueReturn(ret)
        self.assertFalse(os.path.exists(strayfile))
        self.assertFalse(os.path.exists(straydir))
        self.assertTrue(os.path.isdir(name))

    @with_tempdir()
    def test_directory_clean_exclude(self, base_dir):
        '''
        file.directory with clean=True and exclude_pat set
        '''
        name = os.path.join(base_dir, 'directory_clean_dir')
        if not os.path.isdir(name):
            os.makedirs(name)

        strayfile = os.path.join(name, 'strayfile')
        with salt.utils.files.fopen(strayfile, 'w'):
            pass

        straydir = os.path.join(name, 'straydir')
        if not os.path.isdir(straydir):
            os.makedirs(straydir)

        strayfile2 = os.path.join(straydir, 'strayfile2')
        with salt.utils.files.fopen(strayfile2, 'w'):
            pass

        keepfile = os.path.join(straydir, 'keepfile')
        with salt.utils.files.fopen(keepfile, 'w'):
            pass

        exclude_pat = 'E@^straydir(|/keepfile)$'
        if IS_WINDOWS:
            exclude_pat = 'E@^straydir(|\\\\keepfile)$'

        ret = self.run_state('file.directory',
                             name=name,
                             clean=True,
                             exclude_pat=exclude_pat)

        self.assertSaltTrueReturn(ret)
        self.assertFalse(os.path.exists(strayfile))
        self.assertFalse(os.path.exists(strayfile2))
        self.assertTrue(os.path.exists(keepfile))

    @skipIf(IS_WINDOWS, 'Skip on windows')
    @with_tempdir()
    def test_test_directory_clean_exclude(self, base_dir):
        '''
        file.directory with test=True, clean=True and exclude_pat set

        Skipped on windows because clean and exclude_pat not supported by
        salt.sates.file._check_directory_win
        '''
        name = os.path.join(base_dir, 'directory_clean_dir')
        os.mkdir(name)

        strayfile = os.path.join(name, 'strayfile')
        with salt.utils.files.fopen(strayfile, 'w'):
            pass

        straydir = os.path.join(name, 'straydir')
        if not os.path.isdir(straydir):
            os.makedirs(straydir)

        strayfile2 = os.path.join(straydir, 'strayfile2')
        with salt.utils.files.fopen(strayfile2, 'w'):
            pass

        keepfile = os.path.join(straydir, 'keepfile')
        with salt.utils.files.fopen(keepfile, 'w'):
            pass

        exclude_pat = 'E@^straydir(|/keepfile)$'
        if IS_WINDOWS:
            exclude_pat = 'E@^straydir(|\\\\keepfile)$'

        ret = self.run_state('file.directory',
                             test=True,
                             name=name,
                             clean=True,
                             exclude_pat=exclude_pat)

        comment = next(six.itervalues(ret))['comment']

        self.assertSaltNoneReturn(ret)
        self.assertTrue(os.path.exists(strayfile))
        self.assertTrue(os.path.exists(strayfile2))
        self.assertTrue(os.path.exists(keepfile))

        self.assertIn(strayfile, comment)
        self.assertIn(strayfile2, comment)
        self.assertNotIn(keepfile, comment)

    @with_tempdir()
    def test_directory_clean_require_in(self, name):
        '''
        file.directory test with clean=True and require_in file
        '''
        state_name = 'file-FileTest-test_directory_clean_require_in'
        state_filename = state_name + '.sls'
        state_file = os.path.join(BASE_FILES, state_filename)

        wrong_file = os.path.join(name, "wrong")
        with salt.utils.files.fopen(wrong_file, "w") as fp:
            fp.write("foo")
        good_file = os.path.join(name, "bar")

        with salt.utils.files.fopen(state_file, 'w') as fp:
            self.addCleanup(lambda: os.remove(state_file))
            fp.write(textwrap.dedent('''\
                some_dir:
                  file.directory:
                    - name: {name}
                    - clean: true

                {good_file}:
                  file.managed:
                    - require_in:
                      - file: some_dir
                '''.format(name=name, good_file=good_file)))

        ret = self.run_function('state.sls', [state_name])
        self.assertTrue(os.path.exists(good_file))
        self.assertFalse(os.path.exists(wrong_file))

    @with_tempdir()
    def test_directory_clean_require_in_with_id(self, name):
        '''
        file.directory test with clean=True and require_in file with an ID
        different from the file name
        '''
        state_name = 'file-FileTest-test_directory_clean_require_in_with_id'
        state_filename = state_name + '.sls'
        state_file = os.path.join(BASE_FILES, state_filename)

        wrong_file = os.path.join(name, "wrong")
        with salt.utils.files.fopen(wrong_file, "w") as fp:
            fp.write("foo")
        good_file = os.path.join(name, "bar")

        with salt.utils.files.fopen(state_file, 'w') as fp:
            self.addCleanup(lambda: os.remove(state_file))
            fp.write(textwrap.dedent('''\
                some_dir:
                  file.directory:
                    - name: {name}
                    - clean: true

                some_file:
                  file.managed:
                    - name: {good_file}
                    - require_in:
                      - file: some_dir
                '''.format(name=name, good_file=good_file)))

        ret = self.run_function('state.sls', [state_name])
        self.assertTrue(os.path.exists(good_file))
        self.assertFalse(os.path.exists(wrong_file))

    @with_tempdir()
    def test_directory_clean_require_with_name(self, name):
        '''
        file.directory test with clean=True and require with a file state
        relatively to the state's name, not its ID.
        '''
        state_name = 'file-FileTest-test_directory_clean_require_in_with_id'
        state_filename = state_name + '.sls'
        state_file = os.path.join(BASE_FILES, state_filename)

        wrong_file = os.path.join(name, "wrong")
        with salt.utils.files.fopen(wrong_file, "w") as fp:
            fp.write("foo")
        good_file = os.path.join(name, "bar")

        with salt.utils.files.fopen(state_file, 'w') as fp:
            self.addCleanup(lambda: os.remove(state_file))
            fp.write(textwrap.dedent('''\
                some_dir:
                  file.directory:
                    - name: {name}
                    - clean: true
                    - require:
                      # This requirement refers to the name of the following
                      # state, not its ID.
                      - file: {good_file}

                some_file:
                  file.managed:
                    - name: {good_file}
                '''.format(name=name, good_file=good_file)))

        ret = self.run_function('state.sls', [state_name])
        self.assertTrue(os.path.exists(good_file))
        self.assertFalse(os.path.exists(wrong_file))

    def test_directory_broken_symlink(self):
        '''
        Ensure that file.directory works even if a directory
        contains broken symbolic link
        '''
        try:
            tmp_dir = os.path.join(TMP, 'foo')
            null_file = '{0}/null'.format(tmp_dir)
            broken_link = '{0}/broken'.format(tmp_dir)

            if IS_WINDOWS:
                self.run_function('file.mkdir', [tmp_dir, 'Administrators'])
            else:
                os.mkdir(tmp_dir, 0o700)

            self.run_function('file.symlink', [null_file, broken_link])

            if IS_WINDOWS:
                ret = self.run_state(
                    'file.directory', name=tmp_dir, recurse={'mode'},
                    follow_symlinks=True, win_owner='Administrators')
            else:
                ret = self.run_state(
                    'file.directory', name=tmp_dir, recurse={'mode'},
                    file_mode=644, dir_mode=755)

            self.assertSaltTrueReturn(ret)
        finally:
            if os.path.isdir(tmp_dir):
                self.run_function('file.remove', [tmp_dir])

    @with_tempdir(create=False)
    def test_recurse(self, name):
        '''
        file.recurse
        '''
        ret = self.run_state('file.recurse', name=name, source='salt://grail')
        self.assertSaltTrueReturn(ret)
        self.assertTrue(os.path.isfile(os.path.join(name, '36', 'scene')))

    @with_tempdir(create=False)
    @with_tempdir(create=False)
    def test_recurse_specific_env(self, dir1, dir2):
        '''
        file.recurse passing __env__
        '''
        ret = self.run_state('file.recurse',
                             name=dir1,
                             source='salt://holy',
                             __env__='prod')
        self.assertSaltTrueReturn(ret)
        self.assertTrue(os.path.isfile(os.path.join(dir1, '32', 'scene')))

        ret = self.run_state('file.recurse',
                             name=dir2,
                             source='salt://holy',
                             saltenv='prod')
        self.assertSaltTrueReturn(ret)
        self.assertTrue(os.path.isfile(os.path.join(dir2, '32', 'scene')))

    @with_tempdir(create=False)
    @with_tempdir(create=False)
    def test_recurse_specific_env_in_url(self, dir1, dir2):
        '''
        file.recurse passing __env__
        '''
        ret = self.run_state('file.recurse',
                             name=dir1,
                             source='salt://holy?saltenv=prod')
        self.assertSaltTrueReturn(ret)
        self.assertTrue(os.path.isfile(os.path.join(dir1, '32', 'scene')))

        ret = self.run_state('file.recurse',
                             name=dir2,
                             source='salt://holy?saltenv=prod')
        self.assertSaltTrueReturn(ret)
        self.assertTrue(os.path.isfile(os.path.join(dir2, '32', 'scene')))

    @with_tempdir(create=False)
    def test_test_recurse(self, name):
        '''
        file.recurse test interface
        '''
        ret = self.run_state(
            'file.recurse', test=True, name=name, source='salt://grail',
        )
        self.assertSaltNoneReturn(ret)
        self.assertFalse(os.path.isfile(os.path.join(name, '36', 'scene')))
        self.assertFalse(os.path.exists(name))

    @with_tempdir(create=False)
    @with_tempdir(create=False)
    def test_test_recurse_specific_env(self, dir1, dir2):
        '''
        file.recurse test interface
        '''
        ret = self.run_state('file.recurse',
                             test=True,
                             name=dir1,
                             source='salt://holy',
                             __env__='prod'
        )
        self.assertSaltNoneReturn(ret)
        self.assertFalse(os.path.isfile(os.path.join(dir1, '32', 'scene')))
        self.assertFalse(os.path.exists(dir1))

        ret = self.run_state('file.recurse',
                             test=True,
                             name=dir2,
                             source='salt://holy',
                             saltenv='prod'
        )
        self.assertSaltNoneReturn(ret)
        self.assertFalse(os.path.isfile(os.path.join(dir2, '32', 'scene')))
        self.assertFalse(os.path.exists(dir2))

    @with_tempdir(create=False)
    def test_recurse_template(self, name):
        '''
        file.recurse with jinja template enabled
        '''
        _ts = 'TEMPLATE TEST STRING'
        ret = self.run_state(
            'file.recurse', name=name, source='salt://grail',
            template='jinja', defaults={'spam': _ts})
        self.assertSaltTrueReturn(ret)
        with salt.utils.files.fopen(os.path.join(name, 'scene33'), 'r') as fp_:
            contents = fp_.read()
        self.assertIn(_ts, contents)

    @with_tempdir()
    def test_recurse_clean(self, name):
        '''
        file.recurse with clean=True
        '''
        strayfile = os.path.join(name, 'strayfile')
        with salt.utils.files.fopen(strayfile, 'w'):
            pass

        # Corner cases: replacing file with a directory and vice versa
        with salt.utils.files.fopen(os.path.join(name, '36'), 'w'):
            pass
        os.makedirs(os.path.join(name, 'scene33'))
        ret = self.run_state(
            'file.recurse', name=name, source='salt://grail', clean=True)
        self.assertSaltTrueReturn(ret)
        self.assertFalse(os.path.exists(strayfile))
        self.assertTrue(os.path.isfile(os.path.join(name, '36', 'scene')))
        self.assertTrue(os.path.isfile(os.path.join(name, 'scene33')))

    @with_tempdir()
    def test_recurse_clean_specific_env(self, name):
        '''
        file.recurse with clean=True and __env__=prod
        '''
        strayfile = os.path.join(name, 'strayfile')
        with salt.utils.files.fopen(strayfile, 'w'):
            pass

        # Corner cases: replacing file with a directory and vice versa
        with salt.utils.files.fopen(os.path.join(name, '32'), 'w'):
            pass
        os.makedirs(os.path.join(name, 'scene34'))
        ret = self.run_state('file.recurse',
                             name=name,
                             source='salt://holy',
                             clean=True,
                             __env__='prod')
        self.assertSaltTrueReturn(ret)
        self.assertFalse(os.path.exists(strayfile))
        self.assertTrue(os.path.isfile(os.path.join(name, '32', 'scene')))
        self.assertTrue(os.path.isfile(os.path.join(name, 'scene34')))

    @skipIf(IS_WINDOWS, 'Skip on windows')
    @with_tempdir()
    def test_recurse_issue_34945(self, base_dir):
        '''
        This tests the case where the source dir for the file.recurse state
        does not contain any files (only subdirectories), and the dir_mode is
        being managed. For a long time, this corner case resulted in the top
        level of the destination directory being created with the wrong initial
        permissions, a problem that would be corrected later on in the
        file.recurse state via running state.directory. However, the
        file.directory state only gets called when there are files to be
        managed in that directory, and when the source directory contains only
        subdirectories, the incorrectly-set initial perms would not be
        repaired.

        This was fixed in https://github.com/saltstack/salt/pull/35309

        Skipped on windows because dir_mode is not supported.
        '''
        dir_mode = '2775'
        issue_dir = 'issue-34945'
        name = os.path.join(base_dir, issue_dir)

        ret = self.run_state('file.recurse',
                             name=name,
                             source='salt://' + issue_dir,
                             dir_mode=dir_mode)
        self.assertSaltTrueReturn(ret)
        actual_dir_mode = oct(stat.S_IMODE(os.stat(name).st_mode))[-4:]
        self.assertEqual(dir_mode, actual_dir_mode)

    @with_tempdir(create=False)
    def test_recurse_issue_40578(self, name):
        '''
        This ensures that the state doesn't raise an exception when it
        encounters a file with a unicode filename in the process of invoking
        file.source_list.
        '''
        ret = self.run_state('file.recurse',
                             name=name,
                             source='salt://соль')
        self.assertSaltTrueReturn(ret)
        if six.PY2 and IS_WINDOWS:
            # Providing unicode to os.listdir so that we avoid having listdir
            # try to decode the filenames using the systemencoding on windows
            # python 2.
            files = os.listdir(name.decode('utf-8'))
        else:
            files = salt.utils.data.decode(os.listdir(name), normalize=True)
        self.assertEqual(
            sorted(files),
            sorted(['foo.txt', 'спам.txt', 'яйца.txt']),
        )

    @with_tempfile()
    def test_replace(self, name):
        '''
        file.replace
        '''
        with salt.utils.files.fopen(name, 'w+') as fp_:
            fp_.write('change_me')

        ret = self.run_state('file.replace',
                name=name, pattern='change', repl='salt', backup=False)

        with salt.utils.files.fopen(name, 'r') as fp_:
            self.assertIn('salt', fp_.read())

        self.assertSaltTrueReturn(ret)

    @with_tempdir()
    def test_replace_issue_18612(self, base_dir):
        '''
        Test the (mis-)behaviour of file.replace as described in #18612:

        Using 'prepend_if_not_found' or 'append_if_not_found' resulted in
        an infinitely growing file as 'file.replace' didn't check beforehand
        whether the changes had already been done to the file

        # Case description:

        The tested file contains one commented line
        The commented line should be uncommented in the end, nothing else should change
        '''
        test_name = 'test_replace_issue_18612'
        path_test = os.path.join(base_dir, test_name)

        with salt.utils.files.fopen(path_test, 'w+') as fp_test_:
            fp_test_.write('# en_US.UTF-8')

        ret = []
        for x in range(0, 3):
            ret.append(self.run_state('file.replace',
                name=path_test, pattern='^# en_US.UTF-8$', repl='en_US.UTF-8', append_if_not_found=True))

        # ensure, the number of lines didn't change, even after invoking 'file.replace' 3 times
        with salt.utils.files.fopen(path_test, 'r') as fp_test_:
            self.assertTrue((sum(1 for _ in fp_test_) == 1))

        # ensure, the replacement succeeded
        with salt.utils.files.fopen(path_test, 'r') as fp_test_:
            self.assertTrue(fp_test_.read().startswith('en_US.UTF-8'))

        # ensure, all runs of 'file.replace' reported success
        for item in ret:
            self.assertSaltTrueReturn(item)

    @with_tempdir()
    def test_replace_issue_18612_prepend(self, base_dir):
        '''
        Test the (mis-)behaviour of file.replace as described in #18612:

        Using 'prepend_if_not_found' or 'append_if_not_found' resulted in
        an infinitely growing file as 'file.replace' didn't check beforehand
        whether the changes had already been done to the file

        # Case description:

        The tested multifile contains multiple lines not matching the pattern or replacement in any way
        The replacement pattern should be prepended to the file
        '''
        test_name = 'test_replace_issue_18612_prepend'
        path_in = os.path.join(
            FILES, 'file.replace', '{0}.in'.format(test_name)
        )
        path_out = os.path.join(
            FILES, 'file.replace', '{0}.out'.format(test_name)
        )
        path_test = os.path.join(base_dir, test_name)

        # create test file based on initial template
        shutil.copyfile(path_in, path_test)

        ret = []
        for x in range(0, 3):
            ret.append(self.run_state('file.replace',
                name=path_test, pattern='^# en_US.UTF-8$', repl='en_US.UTF-8', prepend_if_not_found=True))

        # ensure, the resulting file contains the expected lines
        self.assertTrue(filecmp.cmp(path_test, path_out))

        # ensure the initial file was properly backed up
        self.assertTrue(filecmp.cmp(path_test + '.bak', path_in))

        # ensure, all runs of 'file.replace' reported success
        for item in ret:
            self.assertSaltTrueReturn(item)

    @with_tempdir()
    def test_replace_issue_18612_append(self, base_dir):
        '''
        Test the (mis-)behaviour of file.replace as described in #18612:

        Using 'prepend_if_not_found' or 'append_if_not_found' resulted in
        an infinitely growing file as 'file.replace' didn't check beforehand
        whether the changes had already been done to the file

        # Case description:

        The tested multifile contains multiple lines not matching the pattern or replacement in any way
        The replacement pattern should be appended to the file
        '''
        test_name = 'test_replace_issue_18612_append'
        path_in = os.path.join(
            FILES, 'file.replace', '{0}.in'.format(test_name)
        )
        path_out = os.path.join(
            FILES, 'file.replace', '{0}.out'.format(test_name)
        )
        path_test = os.path.join(base_dir, test_name)

        # create test file based on initial template
        shutil.copyfile(path_in, path_test)

        ret = []
        for x in range(0, 3):
            ret.append(self.run_state('file.replace',
                name=path_test, pattern='^# en_US.UTF-8$', repl='en_US.UTF-8', append_if_not_found=True))

        # ensure, the resulting file contains the expected lines
        self.assertTrue(filecmp.cmp(path_test, path_out))

        # ensure the initial file was properly backed up
        self.assertTrue(filecmp.cmp(path_test + '.bak', path_in))

        # ensure, all runs of 'file.replace' reported success
        for item in ret:
            self.assertSaltTrueReturn(item)

    @with_tempdir()
    def test_replace_issue_18612_append_not_found_content(self, base_dir):
        '''
        Test the (mis-)behaviour of file.replace as described in #18612:

        Using 'prepend_if_not_found' or 'append_if_not_found' resulted in
        an infinitely growing file as 'file.replace' didn't check beforehand
        whether the changes had already been done to the file

        # Case description:

        The tested multifile contains multiple lines not matching the pattern or replacement in any way
        The 'not_found_content' value should be appended to the file
        '''
        test_name = 'test_replace_issue_18612_append_not_found_content'
        path_in = os.path.join(
            FILES, 'file.replace', '{0}.in'.format(test_name)
        )
        path_out = os.path.join(
            FILES, 'file.replace', '{0}.out'.format(test_name)
        )
        path_test = os.path.join(base_dir, test_name)

        # create test file based on initial template
        shutil.copyfile(path_in, path_test)

        ret = []
        for x in range(0, 3):
            ret.append(
                self.run_state('file.replace',
                    name=path_test,
                    pattern='^# en_US.UTF-8$',
                    repl='en_US.UTF-8',
                    append_if_not_found=True,
                    not_found_content='THIS LINE WASN\'T FOUND! SO WE\'RE APPENDING IT HERE!'
            ))

        # ensure, the resulting file contains the expected lines
        self.assertTrue(filecmp.cmp(path_test, path_out))

        # ensure the initial file was properly backed up
        self.assertTrue(filecmp.cmp(path_test + '.bak', path_in))

        # ensure, all runs of 'file.replace' reported success
        for item in ret:
            self.assertSaltTrueReturn(item)

    @with_tempdir()
    def test_replace_issue_18612_change_mid_line_with_comment(self, base_dir):
        '''
        Test the (mis-)behaviour of file.replace as described in #18612:

        Using 'prepend_if_not_found' or 'append_if_not_found' resulted in
        an infinitely growing file as 'file.replace' didn't check beforehand
        whether the changes had already been done to the file

        # Case description:

        The tested file contains 5 key=value pairs
        The commented key=value pair #foo=bar should be changed to foo=salt
        The comment char (#) in front of foo=bar should be removed
        '''
        test_name = 'test_replace_issue_18612_change_mid_line_with_comment'
        path_in = os.path.join(
            FILES, 'file.replace', '{0}.in'.format(test_name)
        )
        path_out = os.path.join(
            FILES, 'file.replace', '{0}.out'.format(test_name)
        )
        path_test = os.path.join(base_dir, test_name)

        # create test file based on initial template
        shutil.copyfile(path_in, path_test)

        ret = []
        for x in range(0, 3):
            ret.append(self.run_state('file.replace',
                name=path_test, pattern='^#foo=bar($|(?=\r\n))', repl='foo=salt', append_if_not_found=True))

        # ensure, the resulting file contains the expected lines
        self.assertTrue(filecmp.cmp(path_test, path_out))

        # ensure the initial file was properly backed up
        self.assertTrue(filecmp.cmp(path_test + '.bak', path_in))

        # ensure, all 'file.replace' runs reported success
        for item in ret:
            self.assertSaltTrueReturn(item)

    @with_tempdir()
    def test_replace_issue_18841_no_changes(self, base_dir):
        '''
        Test the (mis-)behaviour of file.replace as described in #18841:

        Using file.replace in a way which shouldn't modify the file at all
        results in changed mtime of the original file and a backup file being created.

        # Case description

        The tested file contains multiple lines
        The tested file contains a line already matching the replacement (no change needed)
        The tested file's content shouldn't change at all
        The tested file's mtime shouldn't change at all
        No backup file should be created
        '''
        test_name = 'test_replace_issue_18841_no_changes'
        path_in = os.path.join(
            FILES, 'file.replace', '{0}.in'.format(test_name)
        )
        path_test = os.path.join(base_dir, test_name)

        # create test file based on initial template
        shutil.copyfile(path_in, path_test)

        # get (m|a)time of file
        fstats_orig = os.stat(path_test)

        # define how far we predate the file
        age = 5*24*60*60

        # set (m|a)time of file 5 days into the past
        os.utime(path_test, (fstats_orig.st_mtime-age, fstats_orig.st_atime-age))

        ret = self.run_state('file.replace',
            name=path_test,
            pattern='^hello world$',
            repl='goodbye world',
            show_changes=True,
            flags=['IGNORECASE'],
            backup=False
        )

        # get (m|a)time of file
        fstats_post = os.stat(path_test)

        # ensure, the file content didn't change
        self.assertTrue(filecmp.cmp(path_in, path_test))

        # ensure no backup file was created
        self.assertFalse(os.path.exists(path_test + '.bak'))

        # ensure the file's mtime didn't change
        self.assertTrue(fstats_post.st_mtime, fstats_orig.st_mtime-age)

        # ensure, all 'file.replace' runs reported success
        self.assertSaltTrueReturn(ret)

    def test_serialize(self):
        '''
        Test to ensure that file.serialize returns a data structure that's
        both serialized and formatted properly
        '''
        path_test = os.path.join(TMP, 'test_serialize')
        ret = self.run_state('file.serialize',
                name=path_test,
                dataset={'name': 'naive',
                    'description': 'A basic test',
                    'a_list': ['first_element', 'second_element'],
                    'finally': 'the last item'},
                formatter='json')

        with salt.utils.files.fopen(path_test, 'rb') as fp_:
            serialized_file = salt.utils.stringutils.to_unicode(fp_.read())

        # The JSON serializer uses LF even on OSes where os.path.sep is CRLF.
        expected_file = '\n'.join([
            '{',
            '  "a_list": [',
            '    "first_element",',
            '    "second_element"',
            '  ],',
            '  "description": "A basic test",',
            '  "finally": "the last item",',
            '  "name": "naive"',
            '}',
            '',
        ])
        self.assertEqual(serialized_file, expected_file)

    @with_tempdir()
    def test_replace_issue_18841_omit_backup(self, base_dir):
        '''
        Test the (mis-)behaviour of file.replace as described in #18841:

        Using file.replace in a way which shouldn't modify the file at all
        results in changed mtime of the original file and a backup file being created.

        # Case description

        The tested file contains multiple lines
        The tested file contains a line already matching the replacement (no change needed)
        The tested file's content shouldn't change at all
        The tested file's mtime shouldn't change at all
        No backup file should be created, although backup=False isn't explicitly defined
        '''
        test_name = 'test_replace_issue_18841_omit_backup'
        path_in = os.path.join(
            FILES, 'file.replace', '{0}.in'.format(test_name)
        )
        path_test = os.path.join(base_dir, test_name)

        # create test file based on initial template
        shutil.copyfile(path_in, path_test)

        # get (m|a)time of file
        fstats_orig = os.stat(path_test)

        # define how far we predate the file
        age = 5*24*60*60

        # set (m|a)time of file 5 days into the past
        os.utime(path_test, (fstats_orig.st_mtime-age, fstats_orig.st_atime-age))

        ret = self.run_state('file.replace',
            name=path_test,
            pattern='^hello world$',
            repl='goodbye world',
            show_changes=True,
            flags=['IGNORECASE']
        )

        # get (m|a)time of file
        fstats_post = os.stat(path_test)

        # ensure, the file content didn't change
        self.assertTrue(filecmp.cmp(path_in, path_test))

        # ensure no backup file was created
        self.assertFalse(os.path.exists(path_test + '.bak'))

        # ensure the file's mtime didn't change
        self.assertTrue(fstats_post.st_mtime, fstats_orig.st_mtime-age)

        # ensure, all 'file.replace' runs reported success
        self.assertSaltTrueReturn(ret)

    @with_tempfile()
    def test_comment(self, name):
        '''
        file.comment
        '''
        # write a line to file
        with salt.utils.files.fopen(name, 'w+') as fp_:
            fp_.write('comment_me')

        # Look for changes with test=True: return should be "None" at the first run
        ret = self.run_state('file.comment', test=True, name=name, regex='^comment')
        self.assertSaltNoneReturn(ret)

        # comment once
        ret = self.run_state('file.comment', name=name, regex='^comment')
        # result is positive
        self.assertSaltTrueReturn(ret)
        # line is commented
        with salt.utils.files.fopen(name, 'r') as fp_:
            self.assertTrue(fp_.read().startswith('#comment'))

        # comment twice
        ret = self.run_state('file.comment', name=name, regex='^comment')

        # result is still positive
        self.assertSaltTrueReturn(ret)
        # line is still commented
        with salt.utils.files.fopen(name, 'r') as fp_:
            self.assertTrue(fp_.read().startswith('#comment'))

        # Test previously commented file returns "True" now and not "None" with test=True
        ret = self.run_state('file.comment', test=True, name=name, regex='^comment')
        self.assertSaltTrueReturn(ret)

    @with_tempfile()
    def test_test_comment(self, name):
        '''
        file.comment test interface
        '''
        with salt.utils.files.fopen(name, 'w+') as fp_:
            fp_.write('comment_me')
        ret = self.run_state(
            'file.comment', test=True, name=name, regex='.*comment.*',
        )
        with salt.utils.files.fopen(name, 'r') as fp_:
            self.assertNotIn('#comment', fp_.read())
        self.assertSaltNoneReturn(ret)

    @with_tempfile()
    def test_uncomment(self, name):
        '''
        file.uncomment
        '''
        with salt.utils.files.fopen(name, 'w+') as fp_:
            fp_.write('#comment_me')
        ret = self.run_state('file.uncomment', name=name, regex='^comment')
        with salt.utils.files.fopen(name, 'r') as fp_:
            self.assertNotIn('#comment', fp_.read())
        self.assertSaltTrueReturn(ret)

    @with_tempfile()
    def test_test_uncomment(self, name):
        '''
        file.comment test interface
        '''
        with salt.utils.files.fopen(name, 'w+') as fp_:
            fp_.write('#comment_me')
        ret = self.run_state(
            'file.uncomment', test=True, name=name, regex='^comment.*'
        )
        with salt.utils.files.fopen(name, 'r') as fp_:
            self.assertIn('#comment', fp_.read())
        self.assertSaltNoneReturn(ret)

    @with_tempfile()
    def test_append(self, name):
        '''
        file.append
        '''
        with salt.utils.files.fopen(name, 'w+') as fp_:
            fp_.write('#salty!')
        ret = self.run_state('file.append', name=name, text='cheese')
        with salt.utils.files.fopen(name, 'r') as fp_:
            self.assertIn('cheese', fp_.read())
        self.assertSaltTrueReturn(ret)

    @with_tempfile()
    def test_test_append(self, name):
        '''
        file.append test interface
        '''
        with salt.utils.files.fopen(name, 'w+') as fp_:
            fp_.write('#salty!')
        ret = self.run_state(
            'file.append', test=True, name=name, text='cheese'
        )
        with salt.utils.files.fopen(name, 'r') as fp_:
            self.assertNotIn('cheese', fp_.read())
        self.assertSaltNoneReturn(ret)

    @with_tempdir()
    def test_append_issue_1864_makedirs(self, base_dir):
        '''
        file.append but create directories if needed as an option, and create
        the file if it doesn't exist
        '''
        fname = 'append_issue_1864_makedirs'
        name = os.path.join(base_dir, fname)

        # Non existing file get's touched
        ret = self.run_state(
            'file.append', name=name, text='cheese', makedirs=True
        )
        self.assertSaltTrueReturn(ret)

        # Nested directory and file get's touched
        name = os.path.join(base_dir, 'issue_1864', fname)
        ret = self.run_state(
            'file.append', name=name, text='cheese', makedirs=True
        )
        self.assertSaltTrueReturn(ret)

        # Parent directory exists but file does not and makedirs is False
        name = os.path.join(base_dir, 'issue_1864', fname + '2')
        ret = self.run_state(
            'file.append', name=name, text='cheese'
        )
        self.assertSaltTrueReturn(ret)
        self.assertTrue(os.path.isfile(name))

    @with_tempdir()
    def test_prepend_issue_27401_makedirs(self, base_dir):
        '''
        file.prepend but create directories if needed as an option, and create
        the file if it doesn't exist
        '''
        fname = 'prepend_issue_27401'
        name = os.path.join(base_dir, fname)

        # Non existing file get's touched
        ret = self.run_state(
            'file.prepend', name=name, text='cheese', makedirs=True
        )
        self.assertSaltTrueReturn(ret)

        # Nested directory and file get's touched
        name = os.path.join(base_dir, 'issue_27401', fname)
        ret = self.run_state(
            'file.prepend', name=name, text='cheese', makedirs=True
        )
        self.assertSaltTrueReturn(ret)

        # Parent directory exists but file does not and makedirs is False
        name = os.path.join(base_dir, 'issue_27401', fname + '2')
        ret = self.run_state(
            'file.prepend', name=name, text='cheese'
        )
        self.assertSaltTrueReturn(ret)
        self.assertTrue(os.path.isfile(name))

    @with_tempfile()
    def test_touch(self, name):
        '''
        file.touch
        '''
        ret = self.run_state('file.touch', name=name)
        self.assertTrue(os.path.isfile(name))
        self.assertSaltTrueReturn(ret)

    @with_tempfile(create=False)
    def test_test_touch(self, name):
        '''
        file.touch test interface
        '''
        ret = self.run_state('file.touch', test=True, name=name)
        self.assertFalse(os.path.isfile(name))
        self.assertSaltNoneReturn(ret)

    @with_tempdir()
    def test_touch_directory(self, base_dir):
        '''
        file.touch a directory
        '''
        name = os.path.join(base_dir, 'touch_test_dir')
        os.mkdir(name)

        ret = self.run_state('file.touch', name=name)
        self.assertSaltTrueReturn(ret)
        self.assertTrue(os.path.isdir(name))

    @with_tempdir()
    def test_issue_2227_file_append(self, base_dir):
        '''
        Text to append includes a percent symbol
        '''
        # let's make use of existing state to create a file with contents to
        # test against
        tmp_file_append = os.path.join(base_dir, 'test.append')

        self.run_state('file.touch', name=tmp_file_append)
        self.run_state(
            'file.append',
            name=tmp_file_append,
            source='salt://testappend/firstif')
        self.run_state(
            'file.append',
            name=tmp_file_append,
            source='salt://testappend/secondif')

        # Now our real test
        try:
            ret = self.run_state(
                'file.append',
                name=tmp_file_append,
                text="HISTTIMEFORMAT='%F %T '")
            self.assertSaltTrueReturn(ret)
            with salt.utils.files.fopen(tmp_file_append, 'r') as fp_:
                contents_pre = fp_.read()

            # It should not append text again
            ret = self.run_state(
                'file.append',
                name=tmp_file_append,
                text="HISTTIMEFORMAT='%F %T '")
            self.assertSaltTrueReturn(ret)

            with salt.utils.files.fopen(tmp_file_append, 'r') as fp_:
                contents_post = fp_.read()

            self.assertEqual(contents_pre, contents_post)
        except AssertionError:
            if os.path.exists(tmp_file_append):
                shutil.copy(tmp_file_append, tmp_file_append + '.bak')
            raise

    def do_patch(self, patch_name='hello', src='Hello\n'):
        if not self.run_function('cmd.has_exec', ['patch']):
            self.skipTest('patch is not installed')
        src_file = os.path.join(TMP, 'src.txt')
        with salt.utils.files.fopen(src_file, 'w+') as fp:
            fp.write(src)
        ret = self.run_state(
            'file.patch',
            name=src_file,
            source='salt://{0}.patch'.format(patch_name),
            hash='md5=f0ef7081e1539ac00ef5b761b4fb01b3',
        )
        return src_file, ret

    def test_patch(self):
        src_file, ret = self.do_patch()
        self.assertSaltTrueReturn(ret)
        with salt.utils.files.fopen(src_file) as fp:
            self.assertEqual(fp.read(), 'Hello world\n')

    def test_patch_hash_mismatch(self):
        src_file, ret = self.do_patch('hello_dolly')
        self.assertSaltFalseReturn(ret)
        self.assertInSaltComment(
            'Hash mismatch after patch was applied',
            ret
        )

    def test_patch_already_applied(self):
        src_file, ret = self.do_patch(src='Hello world\n')
        self.assertSaltTrueReturn(ret)
        self.assertInSaltComment('Patch is already applied', ret)

    @with_tempdir()
    def test_issue_2401_file_comment(self, base_dir):
        # Get a path to the temporary file
        tmp_file = os.path.join(base_dir, 'issue-2041-comment.txt')
        # Write some data to it
        with salt.utils.files.fopen(tmp_file, 'w') as fp_:
            fp_.write('hello\nworld\n')
        # create the sls template
        template_lines = [
            '{0}:'.format(tmp_file),
            '  file.comment:',
            '    - regex: ^world'
        ]
        template = '\n'.join(template_lines)
        try:
            ret = self.run_function(
                'state.template_str', [template], timeout=120
            )
            self.assertSaltTrueReturn(ret)
            self.assertNotInSaltComment('Pattern already commented', ret)
            self.assertInSaltComment('Commented lines successfully', ret)

            # This next time, it is already commented.
            ret = self.run_function(
                'state.template_str', [template], timeout=120
            )

            self.assertSaltTrueReturn(ret)
            self.assertInSaltComment('Pattern already commented', ret)
        except AssertionError:
            shutil.copy(tmp_file, tmp_file + '.bak')
            raise

    @with_tempdir()
    def test_issue_2379_file_append(self, base_dir):
        # Get a path to the temporary file
        tmp_file = os.path.join(base_dir, 'issue-2379-file-append.txt')
        # Write some data to it
        with salt.utils.files.fopen(tmp_file, 'w') as fp_:
            fp_.write(
                'hello\nworld\n'           # Some junk
                '#PermitRootLogin yes\n'   # Commented text
                '# PermitRootLogin yes\n'  # Commented text with space
            )
        # create the sls template
        template_lines = [
            '{0}:'.format(tmp_file),
            '  file.append:',
            '    - text: PermitRootLogin yes'
        ]
        template = '\n'.join(template_lines)
        try:
            ret = self.run_function('state.template_str', [template])

            self.assertSaltTrueReturn(ret)
            self.assertInSaltComment('Appended 1 lines', ret)
        except AssertionError:
            shutil.copy(tmp_file, tmp_file + '.bak')
            raise

    @skipIf(IS_WINDOWS, 'Mode not available in Windows')
    @with_tempdir(create=False)
    @with_tempdir(create=False)
    def test_issue_2726_mode_kwarg(self, dir1, dir2):
        # Let's test for the wrong usage approach
        bad_mode_kwarg_testfile = os.path.join(
            dir1, 'bad_mode_kwarg', 'testfile'
        )
        bad_template = [
            '{0}:'.format(bad_mode_kwarg_testfile),
            '  file.recurse:',
            '    - source: salt://testfile',
            '    - mode: 644'
        ]
        ret = self.run_function(
            'state.template_str', [os.linesep.join(bad_template)]
        )
        self.assertSaltFalseReturn(ret)
        self.assertInSaltComment(
            '\'mode\' is not allowed in \'file.recurse\'. Please use '
            '\'file_mode\' and \'dir_mode\'.',
            ret
        )
        self.assertNotInSaltComment(
            'TypeError: managed() got multiple values for keyword '
            'argument \'mode\'',
            ret
        )

        # Now, the correct usage approach
        good_mode_kwargs_testfile = os.path.join(
            dir2, 'good_mode_kwargs', 'testappend'
        )
        good_template = [
            '{0}:'.format(good_mode_kwargs_testfile),
            '  file.recurse:',
            '    - source: salt://testappend',
            '    - dir_mode: 744',
            '    - file_mode: 644',
        ]
        ret = self.run_function(
            'state.template_str', [os.linesep.join(good_template)]
        )
        self.assertSaltTrueReturn(ret)

    @with_tempdir()
    def test_issue_8343_accumulated_require_in(self, base_dir):
        template_path = os.path.join(TMP_STATE_TREE, 'issue-8343.sls')
        testcase_filedest = os.path.join(base_dir, 'issue-8343.txt')
        if os.path.exists(template_path):
            os.remove(template_path)
        if os.path.exists(testcase_filedest):
            os.remove(testcase_filedest)
        sls_template = [
            '{0}:',
            '  file.managed:',
            '    - contents: |',
            '                #',
            '',
            'prepend-foo-accumulator-from-pillar:',
            '  file.accumulated:',
            '    - require_in:',
            '      - file: prepend-foo-management',
            '    - filename: {0}',
            '    - text: |',
            '            foo',
            '',
            'append-foo-accumulator-from-pillar:',
            '  file.accumulated:',
            '    - require_in:',
            '      - file: append-foo-management',
            '    - filename: {0}',
            '    - text: |',
            '            bar',
            '',
            'prepend-foo-management:',
            '  file.blockreplace:',
            '    - name: {0}',
            '    - marker_start: "#-- start salt managed zonestart -- PLEASE, DO NOT EDIT"',
            '    - marker_end: "#-- end salt managed zonestart --"',
            "    - content: ''",
            '    - prepend_if_not_found: True',
            "    - backup: '.bak'",
            '    - show_changes: True',
            '',
            'append-foo-management:',
            '  file.blockreplace:',
            '    - name: {0}',
            '    - marker_start: "#-- start salt managed zoneend -- PLEASE, DO NOT EDIT"',
            '    - marker_end: "#-- end salt managed zoneend --"',
            "    - content: ''",
            '    - append_if_not_found: True',
            "    - backup: '.bak2'",
            '    - show_changes: True',
            '']
        with salt.utils.files.fopen(template_path, 'w') as fp_:
            fp_.write(
                os.linesep.join(sls_template).format(testcase_filedest))

        ret = self.run_function('state.sls', mods='issue-8343')
        for name, step in six.iteritems(ret):
            self.assertSaltTrueReturn({name: step})
        with salt.utils.files.fopen(testcase_filedest) as fp_:
            contents = fp_.read().split(os.linesep)

        expected = [
            '#-- start salt managed zonestart -- PLEASE, DO NOT EDIT',
            'foo',
            '#-- end salt managed zonestart --',
            '#',
            '#-- start salt managed zoneend -- PLEASE, DO NOT EDIT',
            'bar',
            '#-- end salt managed zoneend --',
            '']

        self.assertEqual([salt.utils.stringutils.to_str(line) for line in expected], contents)

    @with_tempdir()
    def test_issue_11003_immutable_lazy_proxy_sum(self, base_dir):
        # causes the Import-Module ServerManager error on Windows
        template_path = os.path.join(TMP_STATE_TREE, 'issue-11003.sls')
        testcase_filedest = os.path.join(base_dir, 'issue-11003.txt')
        sls_template = [
            'a{0}:',
            '  file.absent:',
            '    - name: {0}',
            '',
            '{0}:',
            '  file.managed:',
            '    - contents: |',
            '                #',
            '',
            'test-acc1:',
            '  file.accumulated:',
            '    - require_in:',
            '      - file: final',
            '    - filename: {0}',
            '    - text: |',
            '            bar',
            '',
            'test-acc2:',
            '  file.accumulated:',
            '    - watch_in:',
            '      - file: final',
            '    - filename: {0}',
            '    - text: |',
            '            baz',
            '',
            'final:',
            '  file.blockreplace:',
            '    - name: {0}',
            '    - marker_start: "#-- start managed zone PLEASE, DO NOT EDIT"',
            '    - marker_end: "#-- end managed zone"',
            '    - content: \'\'',
            '    - append_if_not_found: True',
            '    - show_changes: True'
        ]

        with salt.utils.files.fopen(template_path, 'w') as fp_:
            fp_.write(os.linesep.join(sls_template).format(testcase_filedest))

        ret = self.run_function('state.sls', mods='issue-11003')
        for name, step in six.iteritems(ret):
            self.assertSaltTrueReturn({name: step})
        with salt.utils.files.fopen(testcase_filedest) as fp_:
            contents = fp_.read().split(os.linesep)

        begin = contents.index(
            '#-- start managed zone PLEASE, DO NOT EDIT') + 1
        end = contents.index('#-- end managed zone')
        block_contents = contents[begin:end]
        for item in ('', 'bar', 'baz'):
            block_contents.remove(item)
        self.assertEqual(block_contents, [])

    @with_tempdir()
    def test_issue_8947_utf8_sls(self, base_dir):
        '''
        Test some file operation with utf-8 characters on the sls

        This is more generic than just a file test. Feel free to move
        '''
        self.maxDiff = None
        korean_1 = '한국어 시험'
        korean_2 = '첫 번째 행'
        korean_3 = '마지막 행'
        test_file = os.path.join(base_dir, '{0}.txt'.format(korean_1))
        test_file_encoded = test_file
        template_path = os.path.join(TMP_STATE_TREE, 'issue-8947.sls')
        # create the sls template
        template = textwrap.dedent('''\
            some-utf8-file-create:
              file.managed:
                - name: {test_file}
                - contents: {korean_1}
                - makedirs: True
                - replace: True
                - show_diff: True
            some-utf8-file-create2:
              file.managed:
                - name: {test_file}
                - contents: |
                   {korean_2}
                   {korean_1}
                   {korean_3}
                - replace: True
                - show_diff: True
            '''.format(**locals()))

        if not salt.utils.platform.is_windows():
            template += textwrap.dedent('''\
            some-utf8-file-content-test:
              cmd.run:
                - name: 'cat "{test_file}"'
                - require:
                  - file: some-utf8-file-create2
            '''.format(**locals()))

        # Save template file
        with salt.utils.files.fopen(template_path, 'wb') as fp_:
            fp_.write(salt.utils.stringutils.to_bytes(template))

        try:
            result = self.run_function('state.sls', mods='issue-8947')
            if not isinstance(result, dict):
                raise AssertionError(
                    ('Something went really wrong while testing this sls:'
                    ' {0}').format(repr(result))
                )
            # difflib produces different output on python 2.6 than on >=2.7
            if sys.version_info < (2, 7):
                diff = '---  \n+++  \n@@ -1,1 +1,3 @@\n'
            else:
                diff = '--- \n+++ \n@@ -1 +1,3 @@\n'
            diff += (
                '+첫 번째 행{0}'
                ' 한국어 시험{0}'
                '+마지막 행{0}'
            ).format(os.linesep)

            ret = {x.split('_|-')[1]: y for x, y in six.iteritems(result)}

            # Confirm initial creation of file
            self.assertEqual(
                ret['some-utf8-file-create']['comment'],
                'File {0} updated'.format(test_file_encoded)
            )
            self.assertEqual(
                ret['some-utf8-file-create']['changes'],
                {'diff': 'New file'}
            )

            # Confirm file was modified and that the diff was as expected
            self.assertEqual(
                ret['some-utf8-file-create2']['comment'],
                'File {0} updated'.format(test_file_encoded)
            )
            self.assertEqual(
                ret['some-utf8-file-create2']['changes'],
                {'diff': diff}
            )
            if salt.utils.platform.is_windows():
                import subprocess
                import win32api
                p = subprocess.Popen(
                    salt.utils.stringutils.to_str(
                        'type {}'.format(win32api.GetShortPathName(test_file))),
                    shell=True, stdout=subprocess.PIPE, stderr=subprocess.PIPE)
                p.poll()
                out = p.stdout.read()
                self.assertEqual(
                        out.decode('utf-8'),
                        os.linesep.join((korean_2, korean_1, korean_3)) + os.linesep
                )
            else:
                self.assertEqual(
                    ret['some-utf8-file-content-test']['comment'],
                    'Command "cat "{0}"" run'.format(
                        test_file_encoded
                    )
                )
                self.assertEqual(
                    ret['some-utf8-file-content-test']['changes']['stdout'],
                    '\n'.join((korean_2, korean_1, korean_3))
                )
        finally:
            try:
                os.remove(template_path)
            except OSError:
                pass

    @skip_if_not_root
    @skipIf(not HAS_PWD, "pwd not available. Skipping test")
    @skipIf(not HAS_GRP, "grp not available. Skipping test")
    @with_system_user_and_group('user12209', 'group12209',
                                on_existing='delete', delete=True)
    @with_tempdir()
    def test_issue_12209_follow_symlinks(self, tempdir, user, group):
        '''
        Ensure that symlinks are properly chowned when recursing (following
        symlinks)
        '''
        # Make the directories for this test
        onedir = os.path.join(tempdir, 'one')
        twodir = os.path.join(tempdir, 'two')
        os.mkdir(onedir)
        os.symlink(onedir, twodir)

        # Run the state
        ret = self.run_state(
            'file.directory', name=tempdir, follow_symlinks=True,
            user=user, group=group, recurse=['user', 'group']
        )
        self.assertSaltTrueReturn(ret)

        # Double-check, in case state mis-reported a True result. Since we are
        # following symlinks, we expect twodir to still be owned by root, but
        # onedir should be owned by the 'issue12209' user.
        onestats = os.stat(onedir)
        twostats = os.lstat(twodir)
        self.assertEqual(pwd.getpwuid(onestats.st_uid).pw_name, user)
        self.assertEqual(pwd.getpwuid(twostats.st_uid).pw_name, 'root')
        self.assertEqual(grp.getgrgid(onestats.st_gid).gr_name, group)
        if salt.utils.path.which('id'):
            root_group = self.run_function('user.primary_group', ['root'])
            self.assertEqual(grp.getgrgid(twostats.st_gid).gr_name, root_group)

    @skip_if_not_root
    @skipIf(not HAS_PWD, "pwd not available. Skipping test")
    @skipIf(not HAS_GRP, "grp not available. Skipping test")
    @with_system_user_and_group('user12209', 'group12209',
                                on_existing='delete', delete=True)
    @with_tempdir()
    def test_issue_12209_no_follow_symlinks(self, tempdir, user, group):
        '''
        Ensure that symlinks are properly chowned when recursing (not following
        symlinks)
        '''
        # Make the directories for this test
        onedir = os.path.join(tempdir, 'one')
        twodir = os.path.join(tempdir, 'two')
        os.mkdir(onedir)
        os.symlink(onedir, twodir)

        # Run the state
        ret = self.run_state(
            'file.directory', name=tempdir, follow_symlinks=False,
            user=user, group=group, recurse=['user', 'group']
        )
        self.assertSaltTrueReturn(ret)

        # Double-check, in case state mis-reported a True result. Since we
        # are not following symlinks, we expect twodir to now be owned by
        # the 'issue12209' user, just link onedir.
        onestats = os.stat(onedir)
        twostats = os.lstat(twodir)
        self.assertEqual(pwd.getpwuid(onestats.st_uid).pw_name, user)
        self.assertEqual(pwd.getpwuid(twostats.st_uid).pw_name, user)
        self.assertEqual(grp.getgrgid(onestats.st_gid).gr_name, group)
        self.assertEqual(grp.getgrgid(twostats.st_gid).gr_name, group)

    @with_tempfile(create=False)
    @with_tempfile()
    def test_template_local_file(self, source, dest):
        '''
        Test a file.managed state with a local file as the source. Test both
        with the file:// protocol designation prepended, and without it.
        '''
        with salt.utils.files.fopen(source, 'w') as fp_:
            fp_.write('{{ foo }}\n')

        for prefix in ('file://', ''):
            ret = self.run_state(
                'file.managed',
                name=dest,
                source=prefix + source,
                template='jinja',
                context={'foo': 'Hello world!'}
            )
            self.assertSaltTrueReturn(ret)

    @with_tempfile()
    def test_template_local_file_noclobber(self, source):
        '''
        Test the case where a source file is in the minion's local filesystem,
        and the source path is the same as the destination path.
        '''
        with salt.utils.files.fopen(source, 'w') as fp_:
            fp_.write('{{ foo }}\n')

        ret = self.run_state(
            'file.managed',
            name=source,
            source=source,
            template='jinja',
            context={'foo': 'Hello world!'}
        )
        self.assertSaltFalseReturn(ret)
        self.assertIn(
            ('Source file cannot be the same as destination'),
            ret[next(iter(ret))]['comment'],
        )

    @with_tempfile(create=False)
    @with_tempfile(create=False)
    def test_issue_25250_force_copy_deletes(self, source, dest):
        '''
        ensure force option in copy state does not delete target file
        '''
        shutil.copyfile(os.path.join(FILES, 'hosts'), source)
        shutil.copyfile(os.path.join(FILES, 'file/base/cheese'), dest)

        self.run_state('file.copy', name=dest, source=source, force=True)
        self.assertTrue(os.path.exists(dest))
        self.assertTrue(filecmp.cmp(source, dest))

        os.remove(source)
        os.remove(dest)

    @destructiveTest
    @with_tempfile()
    def test_file_copy_make_dirs(self, source):
        '''
        ensure make_dirs creates correct user perms
        '''
        shutil.copyfile(os.path.join(FILES, 'hosts'), source)
        dest = os.path.join(TMP, 'dir1', 'dir2', 'copied_file.txt')

        user = 'salt'
        mode = '0644'
        self.run_function('user.add', [user])
        ret = self.run_state('file.copy', name=dest, source=source, user=user,
                             makedirs=True, mode=mode)
        file_checks = [dest, os.path.join(TMP, 'dir1'), os.path.join(TMP, 'dir1', 'dir2')]
        for check in file_checks:
            user_check = self.run_function('file.get_user', [check])
            mode_check = self.run_function('file.get_mode', [check])
            assert user_check == user
            assert salt.utils.files.normalize_mode(mode_check) == mode

    def test_contents_pillar_with_pillar_list(self):
        '''
        This tests for any regressions for this issue:
        https://github.com/saltstack/salt/issues/30934
        '''
        state_file = 'file_contents_pillar'

        ret = self.run_function('state.sls', mods=state_file)
        self.assertSaltTrueReturn(ret)

    def test_binary_contents(self):
        '''
        This tests to ensure that binary contents do not cause a traceback.
        '''
        name = os.path.join(TMP, '1px.gif')
        try:
            ret = self.run_state(
                'file.managed',
                name=name,
                contents=BINARY_FILE)
            self.assertSaltTrueReturn(ret)
        finally:
            try:
                os.remove(name)
            except OSError:
                pass

    @skip_if_not_root
    @skipIf(not HAS_PWD, "pwd not available. Skipping test")
    @skipIf(not HAS_GRP, "grp not available. Skipping test")
    @with_system_user_and_group('user12209', 'group12209',
                                on_existing='delete', delete=True)
    @with_tempdir()
    def test_issue_48336_file_managed_mode_setuid(self, tempdir, user, group):
        '''
        Ensure that mode is correct with changing of ownership and group
        symlinks)
        '''
        tempfile = os.path.join(tempdir, 'temp_file_issue_48336')

        # Run the state
        ret = self.run_state(
            'file.managed', name=tempfile,
            user=user, group=group, mode='4750',
        )
        self.assertSaltTrueReturn(ret)

        # Check that the owner and group are correct, and
        # the mode is what we expect
        temp_file_stats = os.stat(tempfile)

        # Normalize the mode
        temp_file_mode = six.text_type(oct(stat.S_IMODE(temp_file_stats.st_mode)))
        temp_file_mode = salt.utils.files.normalize_mode(temp_file_mode)

        self.assertEqual(temp_file_mode, '4750')
        self.assertEqual(pwd.getpwuid(temp_file_stats.st_uid).pw_name, user)
        self.assertEqual(grp.getgrgid(temp_file_stats.st_gid).gr_name, group)

    @with_tempdir()
    def test_issue_48557(self, tempdir):
        tempfile = os.path.join(tempdir, 'temp_file_issue_48557')
        with salt.utils.files.fopen(tempfile, 'wb') as fp:
            fp.write(os.linesep.join([
                'test1',
                'test2',
                'test3',
                '',
            ]).encode('utf-8'))
        ret = self.run_state('file.line',
                             name=tempfile,
                             after='test2',
                             mode='insert',
                             content='test4')
        self.assertSaltTrueReturn(ret)
        with salt.utils.files.fopen(tempfile, 'rb') as fp:
            content = fp.read()
        self.assertEqual(content, os.linesep.join([
            'test1',
            'test2',
            'test4',
            'test3',
            '',
        ]).encode('utf-8'))

<<<<<<< HEAD
    @with_tempfile()
    def test_issue_50221(self, name):
        expected = 'abc{0}{0}{0}'.format(os.linesep)
        ret = self.run_function(
            'pillar.get',
            ['issue-50221']
        )
        assert ret == expected
        ret = self.run_function(
            'state.apply',
            ['issue-50221'],
            pillar={
                'name': name
            },
        )
        self.assertSaltTrueReturn(ret)
        with salt.utils.files.fopen(name, 'r') as fp:
            contents = fp.read()
        assert contents == expected
=======
    def test_managed_file_issue_51208(self):
        '''
        Test to ensure we can handle a file with escaped double-quotes
        '''
        name = os.path.join(TMP, 'issue_51208.txt')
        ret = self.run_state(
            'file.managed', name=name, source='salt://issue-51208/vimrc.stub'
        )
        src = os.path.join(BASE_FILES, 'issue-51208', 'vimrc.stub')
        with salt.utils.files.fopen(src, 'r') as fp_:
            master_data = fp_.read()
        with salt.utils.files.fopen(name, 'r') as fp_:
            minion_data = fp_.read()
        self.assertEqual(master_data, minion_data)
        self.assertSaltTrueReturn(ret)
>>>>>>> 6796e656


class BlockreplaceTest(ModuleCase, SaltReturnAssertsMixin):
    marker_start = '# start'
    marker_end = '# end'
    content = dedent(six.text_type('''\
        Line 1 of block
        Line 2 of block
        '''))
    without_block = dedent(six.text_type('''\
        Hello world!

        # comment here
        '''))
    with_non_matching_block = dedent(six.text_type('''\
        Hello world!

        # start
        No match here
        # end
        # comment here
        '''))
    with_non_matching_block_and_marker_end_not_after_newline = dedent(six.text_type('''\
        Hello world!

        # start
        No match here# end
        # comment here
        '''))
    with_matching_block = dedent(six.text_type('''\
        Hello world!

        # start
        Line 1 of block
        Line 2 of block
        # end
        # comment here
        '''))
    with_matching_block_and_extra_newline = dedent(six.text_type('''\
        Hello world!

        # start
        Line 1 of block
        Line 2 of block

        # end
        # comment here
        '''))
    with_matching_block_and_marker_end_not_after_newline = dedent(six.text_type('''\
        Hello world!

        # start
        Line 1 of block
        Line 2 of block# end
        # comment here
        '''))
    content_explicit_posix_newlines = ('Line 1 of block\n'
                                       'Line 2 of block\n')
    content_explicit_windows_newlines = ('Line 1 of block\r\n'
                                         'Line 2 of block\r\n')
    without_block_explicit_posix_newlines = ('Hello world!\n\n'
                                             '# comment here\n')
    without_block_explicit_windows_newlines = ('Hello world!\r\n\r\n'
                                               '# comment here\r\n')
    with_block_prepended_explicit_posix_newlines = ('# start\n'
                                                    'Line 1 of block\n'
                                                    'Line 2 of block\n'
                                                    '# end\n'
                                                    'Hello world!\n\n'
                                                    '# comment here\n')
    with_block_prepended_explicit_windows_newlines = ('# start\r\n'
                                                      'Line 1 of block\r\n'
                                                      'Line 2 of block\r\n'
                                                      '# end\r\n'
                                                      'Hello world!\r\n\r\n'
                                                      '# comment here\r\n')
    with_block_appended_explicit_posix_newlines = ('Hello world!\n\n'
                                                   '# comment here\n'
                                                   '# start\n'
                                                   'Line 1 of block\n'
                                                   'Line 2 of block\n'
                                                   '# end\n')
    with_block_appended_explicit_windows_newlines = ('Hello world!\r\n\r\n'
                                                     '# comment here\r\n'
                                                     '# start\r\n'
                                                     'Line 1 of block\r\n'
                                                     'Line 2 of block\r\n'
                                                     '# end\r\n')

    @staticmethod
    def _write(dest, content):
        with salt.utils.files.fopen(dest, 'wb') as fp_:
            fp_.write(salt.utils.stringutils.to_bytes(content))

    @staticmethod
    def _read(src):
        with salt.utils.files.fopen(src, 'rb') as fp_:
            return salt.utils.stringutils.to_unicode(fp_.read())

    @with_tempfile()
    def test_prepend(self, name):
        '''
        Test blockreplace when prepend_if_not_found=True and block doesn't
        exist in file.
        '''
        expected = self.marker_start + os.linesep + self.content + \
            self.marker_end + os.linesep + self.without_block

        # Pass 1: content ends in newline
        self._write(name, self.without_block)
        ret = self.run_state('file.blockreplace',
                             name=name,
                             content=self.content,
                             marker_start=self.marker_start,
                             marker_end=self.marker_end,
                             prepend_if_not_found=True)
        self.assertSaltTrueReturn(ret)
        self.assertTrue(ret[next(iter(ret))]['changes'])
        self.assertEqual(self._read(name), expected)
        # Pass 1a: Re-run state, no changes should be made
        ret = self.run_state('file.blockreplace',
                             name=name,
                             content=self.content,
                             marker_start=self.marker_start,
                             marker_end=self.marker_end,
                             prepend_if_not_found=True)
        self.assertSaltTrueReturn(ret)
        self.assertFalse(ret[next(iter(ret))]['changes'])
        self.assertEqual(self._read(name), expected)

        # Pass 2: content does not end in newline
        self._write(name, self.without_block)
        ret = self.run_state('file.blockreplace',
                             name=name,
                             content=self.content.rstrip('\r\n'),
                             marker_start=self.marker_start,
                             marker_end=self.marker_end,
                             prepend_if_not_found=True)
        self.assertSaltTrueReturn(ret)
        self.assertTrue(ret[next(iter(ret))]['changes'])
        self.assertEqual(self._read(name), expected)
        # Pass 2a: Re-run state, no changes should be made
        ret = self.run_state('file.blockreplace',
                             name=name,
                             content=self.content.rstrip('\r\n'),
                             marker_start=self.marker_start,
                             marker_end=self.marker_end,
                             prepend_if_not_found=True)
        self.assertSaltTrueReturn(ret)
        self.assertFalse(ret[next(iter(ret))]['changes'])
        self.assertEqual(self._read(name), expected)

    @with_tempfile()
    def test_prepend_append_newline(self, name):
        '''
        Test blockreplace when prepend_if_not_found=True and block doesn't
        exist in file. Test with append_newline explicitly set to True.
        '''
        # Pass 1: content ends in newline
        expected = self.marker_start + os.linesep + self.content + \
            os.linesep + self.marker_end + os.linesep + self.without_block
        self._write(name, self.without_block)
        ret = self.run_state('file.blockreplace',
                             name=name,
                             content=self.content,
                             marker_start=self.marker_start,
                             marker_end=self.marker_end,
                             prepend_if_not_found=True,
                             append_newline=True)
        self.assertSaltTrueReturn(ret)
        self.assertTrue(ret[next(iter(ret))]['changes'])
        self.assertEqual(self._read(name), expected)
        # Pass 1a: Re-run state, no changes should be made
        ret = self.run_state('file.blockreplace',
                             name=name,
                             content=self.content,
                             marker_start=self.marker_start,
                             marker_end=self.marker_end,
                             prepend_if_not_found=True,
                             append_newline=True)
        self.assertSaltTrueReturn(ret)
        self.assertFalse(ret[next(iter(ret))]['changes'])
        self.assertEqual(self._read(name), expected)

        # Pass 2: content does not end in newline
        expected = self.marker_start + os.linesep + self.content + \
            self.marker_end + os.linesep + self.without_block
        self._write(name, self.without_block)
        ret = self.run_state('file.blockreplace',
                             name=name,
                             content=self.content.rstrip('\r\n'),
                             marker_start=self.marker_start,
                             marker_end=self.marker_end,
                             prepend_if_not_found=True,
                             append_newline=True)
        self.assertSaltTrueReturn(ret)
        self.assertTrue(ret[next(iter(ret))]['changes'])
        self.assertEqual(self._read(name), expected)
        # Pass 2a: Re-run state, no changes should be made
        ret = self.run_state('file.blockreplace',
                             name=name,
                             content=self.content.rstrip('\r\n'),
                             marker_start=self.marker_start,
                             marker_end=self.marker_end,
                             prepend_if_not_found=True,
                             append_newline=True)
        self.assertSaltTrueReturn(ret)
        self.assertFalse(ret[next(iter(ret))]['changes'])
        self.assertEqual(self._read(name), expected)

    @with_tempfile()
    def test_prepend_no_append_newline(self, name):
        '''
        Test blockreplace when prepend_if_not_found=True and block doesn't
        exist in file. Test with append_newline explicitly set to False.
        '''
        # Pass 1: content ends in newline
        expected = self.marker_start + os.linesep + self.content + \
            self.marker_end + os.linesep + self.without_block
        self._write(name, self.without_block)
        ret = self.run_state('file.blockreplace',
                             name=name,
                             content=self.content,
                             marker_start=self.marker_start,
                             marker_end=self.marker_end,
                             prepend_if_not_found=True,
                             append_newline=False)
        self.assertSaltTrueReturn(ret)
        self.assertTrue(ret[next(iter(ret))]['changes'])
        self.assertEqual(self._read(name), expected)
        # Pass 1a: Re-run state, no changes should be made
        ret = self.run_state('file.blockreplace',
                             name=name,
                             content=self.content,
                             marker_start=self.marker_start,
                             marker_end=self.marker_end,
                             prepend_if_not_found=True,
                             append_newline=False)
        self.assertSaltTrueReturn(ret)
        self.assertFalse(ret[next(iter(ret))]['changes'])
        self.assertEqual(self._read(name), expected)

        # Pass 2: content does not end in newline
        expected = self.marker_start + os.linesep + \
            self.content.rstrip('\r\n') + self.marker_end + os.linesep + \
            self.without_block
        self._write(name, self.without_block)
        ret = self.run_state('file.blockreplace',
                             name=name,
                             content=self.content.rstrip('\r\n'),
                             marker_start=self.marker_start,
                             marker_end=self.marker_end,
                             prepend_if_not_found=True,
                             append_newline=False)
        self.assertSaltTrueReturn(ret)
        self.assertTrue(ret[next(iter(ret))]['changes'])
        self.assertEqual(self._read(name), expected)
        # Pass 2a: Re-run state, no changes should be made
        ret = self.run_state('file.blockreplace',
                             name=name,
                             content=self.content.rstrip('\r\n'),
                             marker_start=self.marker_start,
                             marker_end=self.marker_end,
                             prepend_if_not_found=True,
                             append_newline=False)
        self.assertSaltTrueReturn(ret)
        self.assertFalse(ret[next(iter(ret))]['changes'])
        self.assertEqual(self._read(name), expected)

    @with_tempfile()
    def test_append(self, name):
        '''
        Test blockreplace when append_if_not_found=True and block doesn't
        exist in file.
        '''
        expected = self.without_block + self.marker_start + os.linesep + \
            self.content + self.marker_end + os.linesep

        # Pass 1: content ends in newline
        self._write(name, self.without_block)
        ret = self.run_state('file.blockreplace',
                             name=name,
                             content=self.content,
                             marker_start=self.marker_start,
                             marker_end=self.marker_end,
                             append_if_not_found=True)
        self.assertSaltTrueReturn(ret)
        self.assertTrue(ret[next(iter(ret))]['changes'])
        self.assertEqual(self._read(name), expected)
        # Pass 1a: Re-run state, no changes should be made
        ret = self.run_state('file.blockreplace',
                             name=name,
                             content=self.content,
                             marker_start=self.marker_start,
                             marker_end=self.marker_end,
                             append_if_not_found=True)
        self.assertSaltTrueReturn(ret)
        self.assertFalse(ret[next(iter(ret))]['changes'])
        self.assertEqual(self._read(name), expected)

        # Pass 2: content does not end in newline
        self._write(name, self.without_block)
        ret = self.run_state('file.blockreplace',
                             name=name,
                             content=self.content.rstrip('\r\n'),
                             marker_start=self.marker_start,
                             marker_end=self.marker_end,
                             append_if_not_found=True)
        self.assertSaltTrueReturn(ret)
        self.assertTrue(ret[next(iter(ret))]['changes'])
        self.assertEqual(self._read(name), expected)
        # Pass 2a: Re-run state, no changes should be made
        ret = self.run_state('file.blockreplace',
                             name=name,
                             content=self.content.rstrip('\r\n'),
                             marker_start=self.marker_start,
                             marker_end=self.marker_end,
                             append_if_not_found=True)
        self.assertSaltTrueReturn(ret)
        self.assertFalse(ret[next(iter(ret))]['changes'])
        self.assertEqual(self._read(name), expected)

    @with_tempfile()
    def test_append_append_newline(self, name):
        '''
        Test blockreplace when append_if_not_found=True and block doesn't
        exist in file. Test with append_newline explicitly set to True.
        '''
        # Pass 1: content ends in newline
        expected = self.without_block + self.marker_start + os.linesep + \
            self.content + os.linesep + self.marker_end + os.linesep
        self._write(name, self.without_block)
        ret = self.run_state('file.blockreplace',
                             name=name,
                             content=self.content,
                             marker_start=self.marker_start,
                             marker_end=self.marker_end,
                             append_if_not_found=True,
                             append_newline=True)
        self.assertSaltTrueReturn(ret)
        self.assertTrue(ret[next(iter(ret))]['changes'])
        self.assertEqual(self._read(name), expected)
        # Pass 1a: Re-run state, no changes should be made
        ret = self.run_state('file.blockreplace',
                             name=name,
                             content=self.content,
                             marker_start=self.marker_start,
                             marker_end=self.marker_end,
                             append_if_not_found=True,
                             append_newline=True)
        self.assertSaltTrueReturn(ret)
        self.assertFalse(ret[next(iter(ret))]['changes'])
        self.assertEqual(self._read(name), expected)

        # Pass 2: content does not end in newline
        expected = self.without_block + self.marker_start + os.linesep + \
            self.content + self.marker_end + os.linesep
        self._write(name, self.without_block)
        ret = self.run_state('file.blockreplace',
                             name=name,
                             content=self.content.rstrip('\r\n'),
                             marker_start=self.marker_start,
                             marker_end=self.marker_end,
                             append_if_not_found=True,
                             append_newline=True)
        self.assertSaltTrueReturn(ret)
        self.assertTrue(ret[next(iter(ret))]['changes'])
        self.assertEqual(self._read(name), expected)
        # Pass 2a: Re-run state, no changes should be made
        ret = self.run_state('file.blockreplace',
                             name=name,
                             content=self.content.rstrip('\r\n'),
                             marker_start=self.marker_start,
                             marker_end=self.marker_end,
                             append_if_not_found=True,
                             append_newline=True)
        self.assertSaltTrueReturn(ret)
        self.assertFalse(ret[next(iter(ret))]['changes'])
        self.assertEqual(self._read(name), expected)

    @with_tempfile()
    def test_append_no_append_newline(self, name):
        '''
        Test blockreplace when append_if_not_found=True and block doesn't
        exist in file. Test with append_newline explicitly set to False.
        '''
        # Pass 1: content ends in newline
        expected = self.without_block + self.marker_start + os.linesep + \
            self.content + self.marker_end + os.linesep
        self._write(name, self.without_block)
        ret = self.run_state('file.blockreplace',
                             name=name,
                             content=self.content,
                             marker_start=self.marker_start,
                             marker_end=self.marker_end,
                             append_if_not_found=True,
                             append_newline=False)
        self.assertSaltTrueReturn(ret)
        self.assertTrue(ret[next(iter(ret))]['changes'])
        self.assertEqual(self._read(name), expected)
        # Pass 1a: Re-run state, no changes should be made
        ret = self.run_state('file.blockreplace',
                             name=name,
                             content=self.content,
                             marker_start=self.marker_start,
                             marker_end=self.marker_end,
                             append_if_not_found=True,
                             append_newline=False)
        self.assertSaltTrueReturn(ret)
        self.assertFalse(ret[next(iter(ret))]['changes'])
        self.assertEqual(self._read(name), expected)

        # Pass 2: content does not end in newline
        expected = self.without_block + self.marker_start + os.linesep + \
            self.content.rstrip('\r\n') + self.marker_end + os.linesep
        self._write(name, self.without_block)
        ret = self.run_state('file.blockreplace',
                             name=name,
                             content=self.content.rstrip('\r\n'),
                             marker_start=self.marker_start,
                             marker_end=self.marker_end,
                             append_if_not_found=True,
                             append_newline=False)
        self.assertSaltTrueReturn(ret)
        self.assertTrue(ret[next(iter(ret))]['changes'])
        self.assertEqual(self._read(name), expected)
        # Pass 2a: Re-run state, no changes should be made
        ret = self.run_state('file.blockreplace',
                             name=name,
                             content=self.content.rstrip('\r\n'),
                             marker_start=self.marker_start,
                             marker_end=self.marker_end,
                             append_if_not_found=True,
                             append_newline=False)
        self.assertSaltTrueReturn(ret)
        self.assertFalse(ret[next(iter(ret))]['changes'])
        self.assertEqual(self._read(name), expected)

    @with_tempfile()
    def test_prepend_auto_line_separator(self, name):
        '''
        This tests the line separator auto-detection when prepending the block
        '''
        # POSIX newlines to Windows newlines
        self._write(name, self.without_block_explicit_windows_newlines)
        ret = self.run_state('file.blockreplace',
                             name=name,
                             content=self.content_explicit_posix_newlines,
                             marker_start=self.marker_start,
                             marker_end=self.marker_end,
                             prepend_if_not_found=True)
        self.assertSaltTrueReturn(ret)
        self.assertTrue(ret[next(iter(ret))]['changes'])
        self.assertEqual(
            self._read(name),
            self.with_block_prepended_explicit_windows_newlines)
        # Re-run state, no changes should be made
        ret = self.run_state('file.blockreplace',
                             name=name,
                             content=self.content_explicit_posix_newlines,
                             marker_start=self.marker_start,
                             marker_end=self.marker_end,
                             prepend_if_not_found=True)
        self.assertSaltTrueReturn(ret)
        self.assertFalse(ret[next(iter(ret))]['changes'])
        self.assertEqual(
            self._read(name),
            self.with_block_prepended_explicit_windows_newlines)

        # Windows newlines to POSIX newlines
        self._write(name, self.without_block_explicit_posix_newlines)
        ret = self.run_state('file.blockreplace',
                             name=name,
                             content=self.content_explicit_windows_newlines,
                             marker_start=self.marker_start,
                             marker_end=self.marker_end,
                             prepend_if_not_found=True)
        self.assertSaltTrueReturn(ret)
        self.assertTrue(ret[next(iter(ret))]['changes'])
        self.assertEqual(
            self._read(name),
            self.with_block_prepended_explicit_posix_newlines)
        # Re-run state, no changes should be made
        ret = self.run_state('file.blockreplace',
                             name=name,
                             content=self.content_explicit_windows_newlines,
                             marker_start=self.marker_start,
                             marker_end=self.marker_end,
                             prepend_if_not_found=True)
        self.assertSaltTrueReturn(ret)
        self.assertFalse(ret[next(iter(ret))]['changes'])
        self.assertEqual(
            self._read(name),
            self.with_block_prepended_explicit_posix_newlines)

    @with_tempfile()
    def test_append_auto_line_separator(self, name):
        '''
        This tests the line separator auto-detection when appending the block
        '''
        # POSIX newlines to Windows newlines
        self._write(name, self.without_block_explicit_windows_newlines)
        ret = self.run_state('file.blockreplace',
                             name=name,
                             content=self.content_explicit_posix_newlines,
                             marker_start=self.marker_start,
                             marker_end=self.marker_end,
                             append_if_not_found=True)
        self.assertSaltTrueReturn(ret)
        self.assertTrue(ret[next(iter(ret))]['changes'])
        self.assertEqual(
            self._read(name),
            self.with_block_appended_explicit_windows_newlines)
        # Re-run state, no changes should be made
        ret = self.run_state('file.blockreplace',
                             name=name,
                             content=self.content_explicit_posix_newlines,
                             marker_start=self.marker_start,
                             marker_end=self.marker_end,
                             append_if_not_found=True)
        self.assertSaltTrueReturn(ret)
        self.assertFalse(ret[next(iter(ret))]['changes'])
        self.assertEqual(
            self._read(name),
            self.with_block_appended_explicit_windows_newlines)

        # Windows newlines to POSIX newlines
        self._write(name, self.without_block_explicit_posix_newlines)
        ret = self.run_state('file.blockreplace',
                             name=name,
                             content=self.content_explicit_windows_newlines,
                             marker_start=self.marker_start,
                             marker_end=self.marker_end,
                             append_if_not_found=True)
        self.assertSaltTrueReturn(ret)
        self.assertTrue(ret[next(iter(ret))]['changes'])
        self.assertEqual(
            self._read(name),
            self.with_block_appended_explicit_posix_newlines)
        # Re-run state, no changes should be made
        ret = self.run_state('file.blockreplace',
                             name=name,
                             content=self.content_explicit_windows_newlines,
                             marker_start=self.marker_start,
                             marker_end=self.marker_end,
                             append_if_not_found=True)
        self.assertSaltTrueReturn(ret)
        self.assertFalse(ret[next(iter(ret))]['changes'])
        self.assertEqual(
            self._read(name),
            self.with_block_appended_explicit_posix_newlines)

    @with_tempfile()
    def test_non_matching_block(self, name):
        '''
        Test blockreplace when block exists but its contents are not a
        match.
        '''
        # Pass 1: content ends in newline
        self._write(name, self.with_non_matching_block)
        ret = self.run_state('file.blockreplace',
                             name=name,
                             content=self.content,
                             marker_start=self.marker_start,
                             marker_end=self.marker_end)
        self.assertSaltTrueReturn(ret)
        self.assertTrue(ret[next(iter(ret))]['changes'])
        self.assertEqual(self._read(name), self.with_matching_block)
        # Pass 1a: Re-run state, no changes should be made
        ret = self.run_state('file.blockreplace',
                             name=name,
                             content=self.content,
                             marker_start=self.marker_start,
                             marker_end=self.marker_end)
        self.assertSaltTrueReturn(ret)
        self.assertFalse(ret[next(iter(ret))]['changes'])
        self.assertEqual(self._read(name), self.with_matching_block)

        # Pass 2: content does not end in newline
        self._write(name, self.with_non_matching_block)
        ret = self.run_state('file.blockreplace',
                             name=name,
                             content=self.content.rstrip('\r\n'),
                             marker_start=self.marker_start,
                             marker_end=self.marker_end)
        self.assertSaltTrueReturn(ret)
        self.assertTrue(ret[next(iter(ret))]['changes'])
        self.assertEqual(self._read(name), self.with_matching_block)
        # Pass 2a: Re-run state, no changes should be made
        ret = self.run_state('file.blockreplace',
                             name=name,
                             content=self.content.rstrip('\r\n'),
                             marker_start=self.marker_start,
                             marker_end=self.marker_end)
        self.assertSaltTrueReturn(ret)
        self.assertFalse(ret[next(iter(ret))]['changes'])
        self.assertEqual(self._read(name), self.with_matching_block)

    @with_tempfile()
    def test_non_matching_block_append_newline(self, name):
        '''
        Test blockreplace when block exists but its contents are not a
        match. Test with append_newline explicitly set to True.
        '''
        # Pass 1: content ends in newline
        self._write(name, self.with_non_matching_block)
        ret = self.run_state('file.blockreplace',
                             name=name,
                             content=self.content,
                             marker_start=self.marker_start,
                             marker_end=self.marker_end,
                             append_newline=True)
        self.assertSaltTrueReturn(ret)
        self.assertTrue(ret[next(iter(ret))]['changes'])
        self.assertEqual(
            self._read(name),
            self.with_matching_block_and_extra_newline)
        # Pass 1a: Re-run state, no changes should be made
        ret = self.run_state('file.blockreplace',
                             name=name,
                             content=self.content,
                             marker_start=self.marker_start,
                             marker_end=self.marker_end,
                             append_newline=True)
        self.assertSaltTrueReturn(ret)
        self.assertFalse(ret[next(iter(ret))]['changes'])
        self.assertEqual(
            self._read(name),
            self.with_matching_block_and_extra_newline)

        # Pass 2: content does not end in newline
        self._write(name, self.with_non_matching_block)
        ret = self.run_state('file.blockreplace',
                             name=name,
                             content=self.content.rstrip('\r\n'),
                             marker_start=self.marker_start,
                             marker_end=self.marker_end,
                             append_newline=True)
        self.assertSaltTrueReturn(ret)
        self.assertTrue(ret[next(iter(ret))]['changes'])
        self.assertEqual(self._read(name), self.with_matching_block)
        # Pass 2a: Re-run state, no changes should be made
        ret = self.run_state('file.blockreplace',
                             name=name,
                             content=self.content.rstrip('\r\n'),
                             marker_start=self.marker_start,
                             marker_end=self.marker_end,
                             append_newline=True)
        self.assertSaltTrueReturn(ret)
        self.assertFalse(ret[next(iter(ret))]['changes'])
        self.assertEqual(self._read(name), self.with_matching_block)

    @with_tempfile()
    def test_non_matching_block_no_append_newline(self, name):
        '''
        Test blockreplace when block exists but its contents are not a
        match. Test with append_newline explicitly set to False.
        '''
        # Pass 1: content ends in newline
        self._write(name, self.with_non_matching_block)
        ret = self.run_state('file.blockreplace',
                             name=name,
                             content=self.content,
                             marker_start=self.marker_start,
                             marker_end=self.marker_end,
                             append_newline=False)
        self.assertSaltTrueReturn(ret)
        self.assertTrue(ret[next(iter(ret))]['changes'])
        self.assertEqual(self._read(name), self.with_matching_block)
        # Pass 1a: Re-run state, no changes should be made
        ret = self.run_state('file.blockreplace',
                             name=name,
                             content=self.content,
                             marker_start=self.marker_start,
                             marker_end=self.marker_end,
                             append_newline=False)
        self.assertSaltTrueReturn(ret)
        self.assertFalse(ret[next(iter(ret))]['changes'])
        self.assertEqual(self._read(name), self.with_matching_block)

        # Pass 2: content does not end in newline
        self._write(name, self.with_non_matching_block)
        ret = self.run_state('file.blockreplace',
                             name=name,
                             content=self.content.rstrip('\r\n'),
                             marker_start=self.marker_start,
                             marker_end=self.marker_end,
                             append_newline=False)
        self.assertSaltTrueReturn(ret)
        self.assertTrue(ret[next(iter(ret))]['changes'])
        self.assertEqual(
            self._read(name),
            self.with_matching_block_and_marker_end_not_after_newline)
        # Pass 2a: Re-run state, no changes should be made
        ret = self.run_state('file.blockreplace',
                             name=name,
                             content=self.content.rstrip('\r\n'),
                             marker_start=self.marker_start,
                             marker_end=self.marker_end,
                             append_newline=False)
        self.assertSaltTrueReturn(ret)
        self.assertFalse(ret[next(iter(ret))]['changes'])
        self.assertEqual(
            self._read(name),
            self.with_matching_block_and_marker_end_not_after_newline)

    @with_tempfile()
    def test_non_matching_block_and_marker_not_after_newline(self, name):
        '''
        Test blockreplace when block exists but its contents are not a
        match, and the marker_end is not directly preceded by a newline.
        '''
        # Pass 1: content ends in newline
        self._write(
            name,
            self.with_non_matching_block_and_marker_end_not_after_newline)
        ret = self.run_state('file.blockreplace',
                             name=name,
                             content=self.content,
                             marker_start=self.marker_start,
                             marker_end=self.marker_end)
        self.assertSaltTrueReturn(ret)
        self.assertTrue(ret[next(iter(ret))]['changes'])
        self.assertEqual(self._read(name), self.with_matching_block)
        # Pass 1a: Re-run state, no changes should be made
        ret = self.run_state('file.blockreplace',
                             name=name,
                             content=self.content,
                             marker_start=self.marker_start,
                             marker_end=self.marker_end)
        self.assertSaltTrueReturn(ret)
        self.assertFalse(ret[next(iter(ret))]['changes'])
        self.assertEqual(self._read(name), self.with_matching_block)

        # Pass 2: content does not end in newline
        self._write(
            name,
            self.with_non_matching_block_and_marker_end_not_after_newline)
        ret = self.run_state('file.blockreplace',
                             name=name,
                             content=self.content.rstrip('\r\n'),
                             marker_start=self.marker_start,
                             marker_end=self.marker_end)
        self.assertSaltTrueReturn(ret)
        self.assertTrue(ret[next(iter(ret))]['changes'])
        self.assertEqual(self._read(name), self.with_matching_block)
        # Pass 2a: Re-run state, no changes should be made
        ret = self.run_state('file.blockreplace',
                             name=name,
                             content=self.content.rstrip('\r\n'),
                             marker_start=self.marker_start,
                             marker_end=self.marker_end)
        self.assertSaltTrueReturn(ret)
        self.assertFalse(ret[next(iter(ret))]['changes'])
        self.assertEqual(self._read(name), self.with_matching_block)

    @with_tempfile()
    def test_non_matching_block_and_marker_not_after_newline_append_newline(self, name):
        '''
        Test blockreplace when block exists but its contents are not a match,
        and the marker_end is not directly preceded by a newline. Test with
        append_newline explicitly set to True.
        '''
        # Pass 1: content ends in newline
        self._write(
            name,
            self.with_non_matching_block_and_marker_end_not_after_newline)
        ret = self.run_state('file.blockreplace',
                             name=name,
                             content=self.content,
                             marker_start=self.marker_start,
                             marker_end=self.marker_end,
                             append_newline=True)
        self.assertSaltTrueReturn(ret)
        self.assertTrue(ret[next(iter(ret))]['changes'])
        self.assertEqual(
            self._read(name),
            self.with_matching_block_and_extra_newline)
        # Pass 1a: Re-run state, no changes should be made
        ret = self.run_state('file.blockreplace',
                             name=name,
                             content=self.content,
                             marker_start=self.marker_start,
                             marker_end=self.marker_end,
                             append_newline=True)
        self.assertSaltTrueReturn(ret)
        self.assertFalse(ret[next(iter(ret))]['changes'])
        self.assertEqual(
            self._read(name),
            self.with_matching_block_and_extra_newline)

        # Pass 2: content does not end in newline
        self._write(
            name,
            self.with_non_matching_block_and_marker_end_not_after_newline)
        ret = self.run_state('file.blockreplace',
                             name=name,
                             content=self.content.rstrip('\r\n'),
                             marker_start=self.marker_start,
                             marker_end=self.marker_end,
                             append_newline=True)
        self.assertSaltTrueReturn(ret)
        self.assertTrue(ret[next(iter(ret))]['changes'])
        self.assertEqual(self._read(name), self.with_matching_block)
        # Pass 2a: Re-run state, no changes should be made
        ret = self.run_state('file.blockreplace',
                             name=name,
                             content=self.content.rstrip('\r\n'),
                             marker_start=self.marker_start,
                             marker_end=self.marker_end,
                             append_newline=True)
        self.assertSaltTrueReturn(ret)
        self.assertFalse(ret[next(iter(ret))]['changes'])
        self.assertEqual(self._read(name), self.with_matching_block)

    @with_tempfile()
    def test_non_matching_block_and_marker_not_after_newline_no_append_newline(self, name):
        '''
        Test blockreplace when block exists but its contents are not a match,
        and the marker_end is not directly preceded by a newline. Test with
        append_newline explicitly set to False.
        '''
        # Pass 1: content ends in newline
        self._write(
            name,
            self.with_non_matching_block_and_marker_end_not_after_newline)
        ret = self.run_state('file.blockreplace',
                             name=name,
                             content=self.content,
                             marker_start=self.marker_start,
                             marker_end=self.marker_end,
                             append_newline=False)
        self.assertSaltTrueReturn(ret)
        self.assertTrue(ret[next(iter(ret))]['changes'])
        self.assertEqual(self._read(name), self.with_matching_block)
        # Pass 1a: Re-run state, no changes should be made
        ret = self.run_state('file.blockreplace',
                             name=name,
                             content=self.content,
                             marker_start=self.marker_start,
                             marker_end=self.marker_end,
                             append_newline=False)
        self.assertSaltTrueReturn(ret)
        self.assertFalse(ret[next(iter(ret))]['changes'])
        self.assertEqual(self._read(name), self.with_matching_block)

        # Pass 2: content does not end in newline
        self._write(
            name,
            self.with_non_matching_block_and_marker_end_not_after_newline)
        ret = self.run_state('file.blockreplace',
                             name=name,
                             content=self.content.rstrip('\r\n'),
                             marker_start=self.marker_start,
                             marker_end=self.marker_end,
                             append_newline=False)
        self.assertSaltTrueReturn(ret)
        self.assertTrue(ret[next(iter(ret))]['changes'])
        self.assertEqual(
            self._read(name),
            self.with_matching_block_and_marker_end_not_after_newline)
        # Pass 2a: Re-run state, no changes should be made
        ret = self.run_state('file.blockreplace',
                             name=name,
                             content=self.content.rstrip('\r\n'),
                             marker_start=self.marker_start,
                             marker_end=self.marker_end,
                             append_newline=False)
        self.assertSaltTrueReturn(ret)
        self.assertFalse(ret[next(iter(ret))]['changes'])
        self.assertEqual(
            self._read(name),
            self.with_matching_block_and_marker_end_not_after_newline)

    @with_tempfile()
    def test_matching_block(self, name):
        '''
        Test blockreplace when block exists and its contents are a match. No
        changes should be made.
        '''
        # Pass 1: content ends in newline
        self._write(name, self.with_matching_block)
        ret = self.run_state('file.blockreplace',
                             name=name,
                             content=self.content,
                             marker_start=self.marker_start,
                             marker_end=self.marker_end)
        self.assertSaltTrueReturn(ret)
        self.assertFalse(ret[next(iter(ret))]['changes'])
        self.assertEqual(self._read(name), self.with_matching_block)
        # Pass 1a: Re-run state, no changes should be made
        ret = self.run_state('file.blockreplace',
                             name=name,
                             content=self.content,
                             marker_start=self.marker_start,
                             marker_end=self.marker_end)
        self.assertSaltTrueReturn(ret)
        self.assertFalse(ret[next(iter(ret))]['changes'])
        self.assertEqual(self._read(name), self.with_matching_block)

        # Pass 2: content does not end in newline
        self._write(name, self.with_matching_block)
        ret = self.run_state('file.blockreplace',
                             name=name,
                             content=self.content.rstrip('\r\n'),
                             marker_start=self.marker_start,
                             marker_end=self.marker_end)
        self.assertSaltTrueReturn(ret)
        self.assertFalse(ret[next(iter(ret))]['changes'])
        self.assertEqual(self._read(name), self.with_matching_block)
        # Pass 2a: Re-run state, no changes should be made
        ret = self.run_state('file.blockreplace',
                             name=name,
                             content=self.content.rstrip('\r\n'),
                             marker_start=self.marker_start,
                             marker_end=self.marker_end)
        self.assertSaltTrueReturn(ret)
        self.assertFalse(ret[next(iter(ret))]['changes'])
        self.assertEqual(self._read(name), self.with_matching_block)

    @with_tempfile()
    def test_matching_block_append_newline(self, name):
        '''
        Test blockreplace when block exists and its contents are a match. Test
        with append_newline explicitly set to True. This will result in an
        extra newline when the content ends in a newline, and will not when the
        content does not end in a newline.
        '''
        # Pass 1: content ends in newline
        self._write(name, self.with_matching_block)
        ret = self.run_state('file.blockreplace',
                             name=name,
                             content=self.content,
                             marker_start=self.marker_start,
                             marker_end=self.marker_end,
                             append_newline=True)
        self.assertSaltTrueReturn(ret)
        self.assertTrue(ret[next(iter(ret))]['changes'])
        self.assertEqual(
            self._read(name),
            self.with_matching_block_and_extra_newline)
        # Pass 1a: Re-run state, no changes should be made
        ret = self.run_state('file.blockreplace',
                             name=name,
                             content=self.content,
                             marker_start=self.marker_start,
                             marker_end=self.marker_end,
                             append_newline=True)
        self.assertSaltTrueReturn(ret)
        self.assertFalse(ret[next(iter(ret))]['changes'])
        self.assertEqual(
            self._read(name),
            self.with_matching_block_and_extra_newline)

        # Pass 2: content does not end in newline
        self._write(name, self.with_matching_block)
        ret = self.run_state('file.blockreplace',
                             name=name,
                             content=self.content.rstrip('\r\n'),
                             marker_start=self.marker_start,
                             marker_end=self.marker_end,
                             append_newline=True)
        self.assertSaltTrueReturn(ret)
        self.assertFalse(ret[next(iter(ret))]['changes'])
        self.assertEqual(self._read(name), self.with_matching_block)
        # Pass 2a: Re-run state, no changes should be made
        ret = self.run_state('file.blockreplace',
                             name=name,
                             content=self.content.rstrip('\r\n'),
                             marker_start=self.marker_start,
                             marker_end=self.marker_end,
                             append_newline=True)
        self.assertSaltTrueReturn(ret)
        self.assertFalse(ret[next(iter(ret))]['changes'])
        self.assertEqual(self._read(name), self.with_matching_block)

    @with_tempfile()
    def test_matching_block_no_append_newline(self, name):
        '''
        Test blockreplace when block exists and its contents are a match. Test
        with append_newline explicitly set to False. This will result in the
        marker_end not being directly preceded by a newline when the content
        does not end in a newline.
        '''
        # Pass 1: content ends in newline
        self._write(name, self.with_matching_block)
        ret = self.run_state('file.blockreplace',
                             name=name,
                             content=self.content,
                             marker_start=self.marker_start,
                             marker_end=self.marker_end,
                             append_newline=False)
        self.assertSaltTrueReturn(ret)
        self.assertFalse(ret[next(iter(ret))]['changes'])
        self.assertEqual(self._read(name), self.with_matching_block)
        # Pass 1a: Re-run state, no changes should be made
        ret = self.run_state('file.blockreplace',
                             name=name,
                             content=self.content,
                             marker_start=self.marker_start,
                             marker_end=self.marker_end,
                             append_newline=False)
        self.assertSaltTrueReturn(ret)
        self.assertFalse(ret[next(iter(ret))]['changes'])
        self.assertEqual(self._read(name), self.with_matching_block)

        # Pass 2: content does not end in newline
        self._write(name, self.with_matching_block)
        ret = self.run_state('file.blockreplace',
                             name=name,
                             content=self.content.rstrip('\r\n'),
                             marker_start=self.marker_start,
                             marker_end=self.marker_end,
                             append_newline=False)
        self.assertSaltTrueReturn(ret)
        self.assertTrue(ret[next(iter(ret))]['changes'])
        self.assertEqual(
            self._read(name),
            self.with_matching_block_and_marker_end_not_after_newline)
        # Pass 2a: Re-run state, no changes should be made
        ret = self.run_state('file.blockreplace',
                             name=name,
                             content=self.content.rstrip('\r\n'),
                             marker_start=self.marker_start,
                             marker_end=self.marker_end,
                             append_newline=False)
        self.assertSaltTrueReturn(ret)
        self.assertFalse(ret[next(iter(ret))]['changes'])
        self.assertEqual(
            self._read(name),
            self.with_matching_block_and_marker_end_not_after_newline)

    @with_tempfile()
    def test_matching_block_and_marker_not_after_newline(self, name):
        '''
        Test blockreplace when block exists and its contents are a match, but
        the marker_end is not directly preceded by a newline.
        '''
        # Pass 1: content ends in newline
        self._write(
            name,
            self.with_matching_block_and_marker_end_not_after_newline)
        ret = self.run_state('file.blockreplace',
                             name=name,
                             content=self.content,
                             marker_start=self.marker_start,
                             marker_end=self.marker_end)
        self.assertSaltTrueReturn(ret)
        self.assertTrue(ret[next(iter(ret))]['changes'])
        self.assertEqual(self._read(name), self.with_matching_block)
        # Pass 1a: Re-run state, no changes should be made
        ret = self.run_state('file.blockreplace',
                             name=name,
                             content=self.content,
                             marker_start=self.marker_start,
                             marker_end=self.marker_end)
        self.assertSaltTrueReturn(ret)
        self.assertFalse(ret[next(iter(ret))]['changes'])
        self.assertEqual(self._read(name), self.with_matching_block)

        # Pass 2: content does not end in newline
        self._write(
            name,
            self.with_matching_block_and_marker_end_not_after_newline)
        ret = self.run_state('file.blockreplace',
                             name=name,
                             content=self.content.rstrip('\r\n'),
                             marker_start=self.marker_start,
                             marker_end=self.marker_end)
        self.assertSaltTrueReturn(ret)
        self.assertTrue(ret[next(iter(ret))]['changes'])
        self.assertEqual(self._read(name), self.with_matching_block)
        # Pass 2a: Re-run state, no changes should be made
        ret = self.run_state('file.blockreplace',
                             name=name,
                             content=self.content.rstrip('\r\n'),
                             marker_start=self.marker_start,
                             marker_end=self.marker_end)
        self.assertSaltTrueReturn(ret)
        self.assertFalse(ret[next(iter(ret))]['changes'])
        self.assertEqual(self._read(name), self.with_matching_block)

    @with_tempfile()
    def test_matching_block_and_marker_not_after_newline_append_newline(self, name):
        '''
        Test blockreplace when block exists and its contents are a match, but
        the marker_end is not directly preceded by a newline. Test with
        append_newline explicitly set to True. This will result in an extra
        newline when the content ends in a newline, and will not when the
        content does not end in a newline.
        '''
        # Pass 1: content ends in newline
        self._write(
            name,
            self.with_matching_block_and_marker_end_not_after_newline)
        ret = self.run_state('file.blockreplace',
                             name=name,
                             content=self.content,
                             marker_start=self.marker_start,
                             marker_end=self.marker_end,
                             append_newline=True)
        self.assertSaltTrueReturn(ret)
        self.assertTrue(ret[next(iter(ret))]['changes'])
        self.assertEqual(
            self._read(name),
            self.with_matching_block_and_extra_newline)
        # Pass 1a: Re-run state, no changes should be made
        ret = self.run_state('file.blockreplace',
                             name=name,
                             content=self.content,
                             marker_start=self.marker_start,
                             marker_end=self.marker_end,
                             append_newline=True)
        self.assertSaltTrueReturn(ret)
        self.assertFalse(ret[next(iter(ret))]['changes'])
        self.assertEqual(
            self._read(name),
            self.with_matching_block_and_extra_newline)

        # Pass 2: content does not end in newline
        self._write(
            name,
            self.with_matching_block_and_marker_end_not_after_newline)
        ret = self.run_state('file.blockreplace',
                             name=name,
                             content=self.content.rstrip('\r\n'),
                             marker_start=self.marker_start,
                             marker_end=self.marker_end,
                             append_newline=True)
        self.assertSaltTrueReturn(ret)
        self.assertTrue(ret[next(iter(ret))]['changes'])
        self.assertEqual(self._read(name), self.with_matching_block)
        # Pass 2a: Re-run state, no changes should be made
        ret = self.run_state('file.blockreplace',
                             name=name,
                             content=self.content.rstrip('\r\n'),
                             marker_start=self.marker_start,
                             marker_end=self.marker_end,
                             append_newline=True)
        self.assertSaltTrueReturn(ret)
        self.assertFalse(ret[next(iter(ret))]['changes'])
        self.assertEqual(self._read(name), self.with_matching_block)

    @with_tempfile()
    def test_matching_block_and_marker_not_after_newline_no_append_newline(self, name):
        '''
        Test blockreplace when block exists and its contents are a match, but
        the marker_end is not directly preceded by a newline. Test with
        append_newline explicitly set to False.
        '''
        # Pass 1: content ends in newline
        self._write(
            name,
            self.with_matching_block_and_marker_end_not_after_newline)
        ret = self.run_state('file.blockreplace',
                             name=name,
                             content=self.content,
                             marker_start=self.marker_start,
                             marker_end=self.marker_end,
                             append_newline=False)
        self.assertSaltTrueReturn(ret)
        self.assertTrue(ret[next(iter(ret))]['changes'])
        self.assertEqual(self._read(name), self.with_matching_block)
        # Pass 1a: Re-run state, no changes should be made
        ret = self.run_state('file.blockreplace',
                             name=name,
                             content=self.content,
                             marker_start=self.marker_start,
                             marker_end=self.marker_end,
                             append_newline=False)
        self.assertSaltTrueReturn(ret)
        self.assertFalse(ret[next(iter(ret))]['changes'])
        self.assertEqual(self._read(name), self.with_matching_block)

        # Pass 2: content does not end in newline
        self._write(
            name,
            self.with_matching_block_and_marker_end_not_after_newline)
        ret = self.run_state('file.blockreplace',
                             name=name,
                             content=self.content.rstrip('\r\n'),
                             marker_start=self.marker_start,
                             marker_end=self.marker_end,
                             append_newline=False)
        self.assertSaltTrueReturn(ret)
        self.assertFalse(ret[next(iter(ret))]['changes'])
        self.assertEqual(
            self._read(name),
            self.with_matching_block_and_marker_end_not_after_newline)
        # Pass 2a: Re-run state, no changes should be made
        ret = self.run_state('file.blockreplace',
                             name=name,
                             content=self.content.rstrip('\r\n'),
                             marker_start=self.marker_start,
                             marker_end=self.marker_end,
                             append_newline=False)
        self.assertSaltTrueReturn(ret)
        self.assertFalse(ret[next(iter(ret))]['changes'])
        self.assertEqual(
            self._read(name),
            self.with_matching_block_and_marker_end_not_after_newline)

    @with_tempfile()
    def test_issue_49043(self, name):
        ret = self.run_function(
            'state.sls',
            mods='issue-49043',
            pillar={'name': name},
        )
        log.error("ret = %s", repr(ret))
        diff = '--- \n+++ \n@@ -0,0 +1,3 @@\n'
        diff += dedent('''\
        +#-- start managed zone --
        +äöü
        +#-- end managed zone --
        ''')
        job = 'file_|-somefile-blockreplace_|-{}_|-blockreplace'.format(name)
        self.assertEqual(
            ret[job]['changes']['diff'],
            diff)


class RemoteFileTest(ModuleCase, SaltReturnAssertsMixin):
    '''
    Uses a local tornado webserver to test http(s) file.managed states with and
    without skip_verify
    '''
    @classmethod
    def setUpClass(cls):
        cls.webserver = Webserver()
        cls.webserver.start()
        cls.source = cls.webserver.url('grail/scene33')
        if IS_WINDOWS:
            # CRLF vs LF causes a different hash on windows
            cls.source_hash = '21438b3d5fd2c0028bcab92f7824dc69'
        else:
            cls.source_hash = 'd2feb3beb323c79fc7a0f44f1408b4a3'

    @classmethod
    def tearDownClass(cls):
        cls.webserver.stop()

    @with_tempfile(create=False)
    def setUp(self, name):  # pylint: disable=arguments-differ
        self.name = name

    def tearDown(self):
        try:
            os.remove(self.name)
        except OSError as exc:
            if exc.errno != errno.ENOENT:
                raise exc

    def run_state(self, *args, **kwargs):
        ret = super(RemoteFileTest, self).run_state(*args, **kwargs)
        log.debug('ret = %s', ret)
        return ret

    def test_file_managed_http_source_no_hash(self):
        '''
        Test a remote file with no hash
        '''
        ret = self.run_state('file.managed',
                             name=self.name,
                             source=self.source,
                             skip_verify=False)
        # This should fail because no hash was provided
        self.assertSaltFalseReturn(ret)

    def test_file_managed_http_source(self):
        '''
        Test a remote file with no hash
        '''
        ret = self.run_state('file.managed',
                             name=self.name,
                             source=self.source,
                             source_hash=self.source_hash,
                             skip_verify=False)
        self.assertSaltTrueReturn(ret)

    def test_file_managed_http_source_skip_verify(self):
        '''
        Test a remote file using skip_verify
        '''
        ret = self.run_state('file.managed',
                             name=self.name,
                             source=self.source,
                             skip_verify=True)
        self.assertSaltTrueReturn(ret)

    def test_file_managed_keep_source_false_http(self):
        '''
        This test ensures that we properly clean the cached file if keep_source
        is set to False, for source files using an http:// URL
        '''
        # Run the state
        ret = self.run_state('file.managed',
                             name=self.name,
                             source=self.source,
                             source_hash=self.source_hash,
                             keep_source=False)
        ret = ret[next(iter(ret))]
        assert ret['result'] is True

        # Now make sure that the file is not cached
        result = self.run_function('cp.is_cached', [self.source])
        assert result == '', 'File is still cached at {0}'.format(result)


WIN_TEST_FILE = 'c:/testfile'


@destructiveTest
@skipIf(not IS_WINDOWS, 'windows test only')
class WinFileTest(ModuleCase):
    '''
    Test for the file state on Windows
    '''
    def setUp(self):
        self.run_state('file.managed', name=WIN_TEST_FILE, makedirs=True, contents='Only a test')

    def tearDown(self):
        self.run_state('file.absent', name=WIN_TEST_FILE)

    def test_file_managed(self):
        '''
        Test file.managed on Windows
        '''
        self.assertTrue(self.run_state('file.exists', name=WIN_TEST_FILE))

    def test_file_copy(self):
        '''
        Test file.copy on Windows
        '''
        ret = self.run_state('file.copy', name='c:/testfile_copy', makedirs=True, source=WIN_TEST_FILE)
        self.assertTrue(ret)

    def test_file_comment(self):
        '''
        Test file.comment on Windows
        '''
        self.run_state('file.comment', name=WIN_TEST_FILE, regex='^Only')
        with salt.utils.files.fopen(WIN_TEST_FILE, 'r') as fp_:
            self.assertTrue(fp_.read().startswith('#Only'))

    def test_file_replace(self):
        '''
        Test file.replace on Windows
        '''
        self.run_state('file.replace', name=WIN_TEST_FILE, pattern='test', repl='testing')
        with salt.utils.files.fopen(WIN_TEST_FILE, 'r') as fp_:
            self.assertIn('testing', fp_.read())

    def test_file_absent(self):
        '''
        Test file.absent on Windows
        '''
        ret = self.run_state('file.absent', name=WIN_TEST_FILE)
        self.assertTrue(ret)<|MERGE_RESOLUTION|>--- conflicted
+++ resolved
@@ -2530,7 +2530,6 @@
             '',
         ]).encode('utf-8'))
 
-<<<<<<< HEAD
     @with_tempfile()
     def test_issue_50221(self, name):
         expected = 'abc{0}{0}{0}'.format(os.linesep)
@@ -2550,7 +2549,7 @@
         with salt.utils.files.fopen(name, 'r') as fp:
             contents = fp.read()
         assert contents == expected
-=======
+
     def test_managed_file_issue_51208(self):
         '''
         Test to ensure we can handle a file with escaped double-quotes
@@ -2566,7 +2565,6 @@
             minion_data = fp_.read()
         self.assertEqual(master_data, minion_data)
         self.assertSaltTrueReturn(ret)
->>>>>>> 6796e656
 
 
 class BlockreplaceTest(ModuleCase, SaltReturnAssertsMixin):
