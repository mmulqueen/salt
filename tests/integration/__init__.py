# -*- coding: utf-8 -*-

'''
Set up the Salt integration test suite
'''

# Import Python libs
from __future__ import absolute_import, print_function
import os
import re
import sys
import copy
import json
import time
import stat
import errno
import signal
import shutil
import pprint
import atexit
import socket
import logging
import tempfile
import threading
import subprocess
import multiprocessing
from datetime import datetime, timedelta
try:
    import pwd
except ImportError:
    pass

STATE_FUNCTION_RUNNING_RE = re.compile(
    r'''The function (?:"|')(?P<state_func>.*)(?:"|') is running as PID '''
    r'(?P<pid>[\d]+) and was started at (?P<date>.*) with jid (?P<jid>[\d]+)'
)
INTEGRATION_TEST_DIR = os.path.dirname(
    os.path.normpath(os.path.abspath(__file__))
)
CODE_DIR = os.path.dirname(os.path.dirname(INTEGRATION_TEST_DIR))

# Import Salt Testing libs
from salttesting import TestCase
from salttesting.case import ShellTestCase
from salttesting.mixins import CheckShellBinaryNameAndVersionMixIn
from salttesting.parser import PNUM, print_header, SaltTestcaseParser
from salttesting.helpers import requires_sshd_server
from salttesting.helpers import ensure_in_syspath, RedirectStdStreams

# Update sys.path
ensure_in_syspath(CODE_DIR)

# Import Salt libs
import salt
import salt.config
import salt.minion
import salt.runner
import salt.output
import salt.version
import salt.utils
import salt.utils.process
import salt.log.setup as salt_log_setup
from salt.utils.verify import verify_env
from salt.utils.immutabletypes import freeze
from salt.utils.nb_popen import NonBlockingPopen
from salt.exceptions import SaltClientError

try:
    import salt.master
except ImportError:
    # Not required for raet tests
    pass

# Import 3rd-party libs
import yaml
import msgpack
import salt.ext.six as six

try:
    import salt.ext.six.moves.socketserver as socketserver
except ImportError:
    import socketserver

if salt.utils.is_windows():
    import win32api

try:
    import psutil
    HAS_PSUTIL = True
except ImportError:
    HAS_PSUTIL = False
from tornado import gen
from tornado import ioloop


SYS_TMP_DIR = os.path.realpath(
    # Avoid ${TMPDIR} and gettempdir() on MacOS as they yield a base path too long
    # for unix sockets: ``error: AF_UNIX path too long``
    # Gentoo Portage prefers ebuild tests are rooted in ${TMPDIR}
    os.environ.get('TMPDIR', tempfile.gettempdir()) if not salt.utils.is_darwin() else '/tmp'
)
TMP = os.path.join(SYS_TMP_DIR, 'salt-tests-tmpdir')
FILES = os.path.join(INTEGRATION_TEST_DIR, 'files')
PYEXEC = 'python{0}.{1}'.format(*sys.version_info)
MOCKBIN = os.path.join(INTEGRATION_TEST_DIR, 'mockbin')
SCRIPT_DIR = os.path.join(CODE_DIR, 'scripts')
TMP_STATE_TREE = os.path.join(SYS_TMP_DIR, 'salt-temp-state-tree')
TMP_PRODENV_STATE_TREE = os.path.join(SYS_TMP_DIR, 'salt-temp-prodenv-state-tree')
TMP_CONF_DIR = os.path.join(TMP, 'config')
TMP_SUB_MINION_CONF_DIR = os.path.join(TMP_CONF_DIR, 'sub-minion')
TMP_SYNDIC_MINION_CONF_DIR = os.path.join(TMP_CONF_DIR, 'syndic-minion')
TMP_SYNDIC_MASTER_CONF_DIR = os.path.join(TMP_CONF_DIR, 'syndic-master')
CONF_DIR = os.path.join(INTEGRATION_TEST_DIR, 'files', 'conf')
PILLAR_DIR = os.path.join(FILES, 'pillar')
TMP_SCRIPT_DIR = os.path.join(TMP, 'scripts')
ENGINES_DIR = os.path.join(FILES, 'engines')
LOG_HANDLERS_DIR = os.path.join(FILES, 'log_handlers')

SCRIPT_TEMPLATES = {
    'salt': [
        'from salt.scripts import salt_main\n',
        'if __name__ == \'__main__\':\n'
        '    salt_main()'
    ],
    'salt-api': [
        'import salt.cli\n',
        'def main():\n',
        '    sapi = salt.cli.SaltAPI()',
        '    sapi.run()\n',
        'if __name__ == \'__main__\':',
        '    main()'
    ],
    'common': [
        'from salt.scripts import salt_{0}\n',
        'from salt.utils import is_windows\n\n',
        'if __name__ == \'__main__\':\n',
        '    if is_windows():\n',
        '        import os.path\n',
        '        import py_compile\n',
        '        cfile = os.path.splitext(__file__)[0] + ".pyc"\n',
        '        if not os.path.exists(cfile):\n',
        '            py_compile.compile(__file__, cfile)\n',
        '    salt_{0}()'
    ]
}
RUNTIME_CONFIGS = {}

log = logging.getLogger(__name__)


def cleanup_runtime_config_instance(to_cleanup):
    # Explicit and forced cleanup
    for key in list(to_cleanup.keys()):
        instance = to_cleanup.pop(key)
        del instance


atexit.register(cleanup_runtime_config_instance, RUNTIME_CONFIGS)

_RUNTESTS_PORTS = {}


def get_unused_localhost_port():
    '''
    Return a random unused port on localhost
    '''
    usock = socket.socket(family=socket.AF_INET, type=socket.SOCK_STREAM)
    usock.setsockopt(socket.SOL_SOCKET, socket.SO_REUSEADDR, 1)
    usock.bind(('127.0.0.1', 0))
    port = usock.getsockname()[1]
    if port in (54505, 54506, 64505, 64506, 64510, 64511, 64520, 64521):
        # These ports are hardcoded in the test configuration
        port = get_unused_localhost_port()
        usock.close()
        return port

    _RUNTESTS_PORTS[port] = usock

    return port


def close_open_sockets(sockets_dict):
    for port in list(sockets_dict):
        sock = sockets_dict.pop(port)
        sock.close()


atexit.register(close_open_sockets, _RUNTESTS_PORTS)


SALT_LOG_PORT = get_unused_localhost_port()


def run_tests(*test_cases, **kwargs):
    '''
    Run integration tests for the chosen test cases.

    Function uses optparse to set up test environment
    '''

    needs_daemon = kwargs.pop('needs_daemon', True)
    if kwargs:
        raise RuntimeError(
            'The \'run_tests\' function only accepts \'needs_daemon\' as a '
            'keyword argument'
        )

    class TestcaseParser(SaltTestcaseParser):
        def setup_additional_options(self):
            self.add_option(
                '--sysinfo',
                default=False,
                action='store_true',
                help='Print some system information.'
            )
            self.output_options_group.add_option(
                '--no-colors',
                '--no-colours',
                default=False,
                action='store_true',
                help='Disable colour printing.'
            )
            if needs_daemon:
                self.add_option(
                    '--transport',
                    default='zeromq',
                    choices=('zeromq', 'raet', 'tcp'),
                    help=('Select which transport to run the integration tests with, '
                          'zeromq, raet, or tcp. Default: %default')
                )

        def validate_options(self):
            SaltTestcaseParser.validate_options(self)
            # Transplant configuration
            transport = None
            if needs_daemon:
                transport = self.options.transport
            TestDaemon.transplant_configs(transport=transport)

        def run_testcase(self, testcase, needs_daemon=True):  # pylint: disable=W0221
            if needs_daemon:
                print(' * Setting up Salt daemons to execute tests')
                with TestDaemon(self):
                    return SaltTestcaseParser.run_testcase(self, testcase)
            return SaltTestcaseParser.run_testcase(self, testcase)

    parser = TestcaseParser()
    parser.parse_args()
    for case in test_cases:
        if parser.run_testcase(case, needs_daemon=needs_daemon) is False:
            parser.finalize(1)
    parser.finalize(0)


class ThreadingMixIn(socketserver.ThreadingMixIn):
    daemon_threads = True


class ThreadedSocketServer(ThreadingMixIn, socketserver.TCPServer):

    allow_reuse_address = True

    def server_activate(self):
        self.shutting_down = threading.Event()
        socketserver.TCPServer.server_activate(self)
        #super(ThreadedSocketServer, self).server_activate()

    def server_close(self):
        if hasattr(self, 'shutting_down'):
            self.shutting_down.set()
        socketserver.TCPServer.server_close(self)
        #super(ThreadedSocketServer, self).server_close()


class SocketServerRequestHandler(socketserver.StreamRequestHandler):
    def handle(self):
        unpacker = msgpack.Unpacker(encoding='utf-8')
        while not self.server.shutting_down.is_set():
            try:
                wire_bytes = self.request.recv(1024)
                if not wire_bytes:
                    break
                unpacker.feed(wire_bytes)
                for record_dict in unpacker:
                    record = logging.makeLogRecord(record_dict)
                    logger = logging.getLogger(record.name)
                    logger.handle(record)
            except (EOFError, KeyboardInterrupt, SystemExit):
                break
            except socket.error as exc:
                try:
                    if exc.errno == errno.WSAECONNRESET:
                        # Connection reset on windows
                        break
                except AttributeError:
                    # We're not on windows
                    pass
                log.exception(exc)
            except Exception as exc:
                log.exception(exc)


class ScriptPathMixin(object):

    def get_script_path(self, script_name):
        '''
        Return the path to a testing runtime script
        '''
        if not os.path.isdir(TMP_SCRIPT_DIR):
            os.makedirs(TMP_SCRIPT_DIR)

        script_path = os.path.join(TMP_SCRIPT_DIR,
                                   'cli_{0}.py'.format(script_name.replace('-', '_')))

        if not os.path.isfile(script_path):
            log.info('Generating {0}'.format(script_path))

            # Late import
            import salt.utils

            with salt.utils.fopen(script_path, 'w') as sfh:
                script_template = SCRIPT_TEMPLATES.get(script_name, None)
                if script_template is None:
                    script_template = SCRIPT_TEMPLATES.get('common', None)
                if script_template is None:
                    raise RuntimeError(
                        '{0} does not know how to handle the {1} script'.format(
                            self.__class__.__name__,
                            script_name
                        )
                    )
                sfh.write(
                    '#!{0}\n\n'.format(sys.executable) +
                    'import sys\n' +
                    'CODE_DIR="{0}"\n'.format(CODE_DIR) +
                    'if CODE_DIR not in sys.path:\n' +
                    '    sys.path.insert(0, CODE_DIR)\n\n' +
                    '\n'.join(script_template).format(script_name.replace('salt-', ''))
                )
            fst = os.stat(script_path)
            os.chmod(script_path, fst.st_mode | stat.S_IEXEC)

        log.info('Returning script path %r', script_path)
        return script_path


class SaltScriptBase(ScriptPathMixin):
    '''
    Base class for Salt CLI scripts
    '''

    cli_script_name = None

    def __init__(self,
                 config,
                 config_dir,
                 bin_dir_path,
                 io_loop=None):
        self.config = config
        self.config_dir = config_dir
        self.bin_dir_path = bin_dir_path
        self._io_loop = io_loop

    @property
    def io_loop(self):
        '''
        Return an IOLoop
        '''
        if self._io_loop is None:
            self._io_loop = ioloop.IOLoop.current()
        return self._io_loop

    def get_script_args(self):  # pylint: disable=no-self-use
        '''
        Returns any additional arguments to pass to the CLI script
        '''
        return []


class SaltDaemonScriptBase(SaltScriptBase, ShellTestCase):
    '''
    Base class for Salt Daemon CLI scripts
    '''

    def __init__(self, *args, **kwargs):
        super(SaltDaemonScriptBase, self).__init__(*args, **kwargs)
        self._running = multiprocessing.Event()
        self._connectable = multiprocessing.Event()
        self._process = None

    def is_alive(self):
        '''
        Returns true if the process is alive
        '''
        return self._running.is_set()

    def get_check_ports(self):  # pylint: disable=no-self-use
        '''
        Return a list of ports to check against to ensure the daemon is running
        '''
        return []

    def start(self):
        '''
        Start the daemon subprocess
        '''
        self._process = salt.utils.process.SignalHandlingMultiprocessingProcess(
            target=self._start, args=(self._running,))
        self._process.start()
        self._running.set()
        return True

    def _start(self, running_event):
        '''
        The actual, coroutine aware, start method
        '''
        log.info('Starting %s %s DAEMON', self.display_name, self.__class__.__name__)
        proc_args = [
            self.get_script_path(self.cli_script_name),
            '-c',
            self.config_dir,
        ] + self.get_script_args()
        if salt.utils.is_windows():
            # Windows need the python executable to come first
            proc_args.insert(0, sys.executable)
        log.info('Running \'%s\' from %s...', ' '.join(proc_args), self.__class__.__name__)

        try:
            terminal = NonBlockingPopen(proc_args, cwd=CODE_DIR)

            while running_event.is_set() and terminal.poll() is None:
                # We're not actually interested in processing the output, just consume it
                if terminal.stdout is not None:
                    terminal.recv()
                if terminal.stderr is not None:
                    terminal.recv_err()
                time.sleep(0.125)
        except (SystemExit, KeyboardInterrupt):
            pass

        # Let's begin the shutdown routines
        if not sys.platform.startswith('win'):
            if terminal.poll() is None:
                try:
                    log.info('Sending SIGINT to %s %s DAEMON', self.display_name, self.__class__.__name__)
                    terminal.send_signal(signal.SIGINT)
                except OSError as exc:
                    if exc.errno not in (errno.ESRCH, errno.EACCES):
                        raise
                timeout = 15
                log.info('Waiting %s seconds for %s %s DAEMON to respond to SIGINT',
                        timeout,
                         self.display_name,
                         self.__class__.__name__)
                while timeout > 0:
                    if terminal.poll() is not None:
                        break
                    timeout -= 0.0125
                    time.sleep(0.0125)
        if terminal.poll() is None:
            try:
                log.info('Sending SIGTERM to %s %s DAEMON', self.display_name, self.__class__.__name__)
                terminal.send_signal(signal.SIGTERM)
            except OSError as exc:
                if exc.errno not in (errno.ESRCH, errno.EACCES):
                    raise
            timeout = 15
            log.info('Waiting %s seconds for %s %s DAEMON to respond to SIGTERM',
                    timeout,
                     self.display_name,
                     self.__class__.__name__)
            while timeout > 0:
                if terminal.poll() is not None:
                    break
                timeout -= 0.0125
                time.sleep(0.0125)
        if terminal.poll() is None:
            try:
                log.info('Sending SIGKILL to %s %s DAEMON', self.display_name, self.__class__.__name__)
                terminal.kill()
            except OSError as exc:
                if exc.errno not in (errno.ESRCH, errno.EACCES):
                    raise
        # Let's close the terminal now that we're done with it
        try:
            terminal.terminate()
        except OSError as exc:
            if exc.errno not in (errno.ESRCH, errno.EACCES):
                raise
        terminal.communicate()

    def terminate(self):
        '''
        Terminate the started daemon
        '''
        log.info('Terminating %s %s DAEMON', self.display_name, self.__class__.__name__)
        if HAS_PSUTIL:
            try:
                parent = psutil.Process(self._process.pid)
                children = parent.children(recursive=True)
            except psutil.NoSuchProcess:
                children = []
        self._running.clear()
        self._connectable.clear()
        time.sleep(0.0125)
        self._process.terminate()

        if HAS_PSUTIL:
            # Lets log and kill any child processes which salt left behind
            for child in children[:]:
                try:
                    if sys.platform.startswith('win'):
                        child.kill()
                    else:
                        child.send_signal(signal.SIGKILL)
                    log.info('Salt left behind the following child process: %s', child.as_dict())
                    try:
                        child.wait(timeout=5)
                    except psutil.TimeoutExpired:
                        child.kill()
                except psutil.NoSuchProcess:
                    children.remove(child)
            if children:
                psutil.wait_procs(children, timeout=5)
        log.info('%s %s DAEMON terminated', self.display_name, self.__class__.__name__)

    def wait_until_running(self, timeout=None):
        '''
        Blocking call to wait for the daemon to start listening
        '''
        if self._connectable.is_set():
            return True
        try:
            return self.io_loop.run_sync(self._wait_until_running, timeout=timeout)
        except ioloop.TimeoutError:
            return False

    @gen.coroutine
    def _wait_until_running(self):
        '''
        The actual, coroutine aware, call to wait for the daemon to start listening
        '''
        check_ports = self.get_check_ports()
        log.debug(
            '%s is checking the following ports to assure running status: %s',
            self.__class__.__name__,
            check_ports
        )
        while self._running.is_set():
            if not check_ports:
                self._connectable.set()
                break
            for port in set(check_ports):
                if isinstance(port, int):
                    log.trace('Checking connectable status on port: %s', port)
                    sock = socket.socket(socket.AF_INET, socket.SOCK_STREAM)
                    conn = sock.connect_ex(('localhost', port))
                    if conn == 0:
                        log.debug('Port %s is connectable!', port)
                        check_ports.remove(port)
                        sock.shutdown(socket.SHUT_RDWR)
                        sock.close()
                    del sock
                elif isinstance(port, str):
                    joined = self.run_run('manage.joined', config_dir=self.config_dir)
                    joined = [x.lstrip('- ') for x in joined]
                    if port in joined:
                        check_ports.remove(port)
            yield gen.sleep(0.125)
        # A final sleep to allow the ioloop to do other things
        yield gen.sleep(0.125)
        log.info('All ports checked. %s running!', self.cli_script_name)
        raise gen.Return(self._connectable.is_set())


class SaltMinion(SaltDaemonScriptBase):
    '''
    Class which runs the salt-minion daemon
    '''

    cli_script_name = 'salt-minion'

    def get_script_args(self):
        script_args = ['-l', 'quiet']
        if salt.utils.is_windows() is False:
            script_args.append('--disable-keepalive')
        return script_args

    def get_check_ports(self):
        if salt.utils.is_windows():
            return set([self.config['tcp_pub_port'],
                        self.config['tcp_pull_port']])
        else:
            return set([self.config['id']])


class SaltMaster(SaltDaemonScriptBase):
    '''
    Class which runs the salt-minion daemon
    '''

    cli_script_name = 'salt-master'

    def get_check_ports(self):
        #return set([self.config['runtests_conn_check_port']])
        return set([self.config['ret_port'],
                    self.config['publish_port'],
                    self.config['runtests_conn_check_port']])

    def get_script_args(self):
        #return ['-l', 'debug']
        return ['-l', 'quiet']


class SaltSyndic(SaltDaemonScriptBase):
    '''
    Class which runs the salt-syndic daemon
    '''

    cli_script_name = 'salt-syndic'

    def get_script_args(self):
        #return ['-l', 'debug']
        return ['-l', 'quiet']

    def get_check_ports(self):
        return set()


class TestDaemon(object):
    '''
    Set up the master and minion daemons, and run related cases
    '''
    MINIONS_CONNECT_TIMEOUT = MINIONS_SYNC_TIMEOUT = 120

    def __init__(self, parser):
        self.parser = parser
        self.colors = salt.utils.get_colors(self.parser.options.no_colors is False)
        if salt.utils.is_windows():
            # There's no shell color support on windows...
            for key in self.colors:
                self.colors[key] = ''

    def __enter__(self):
        '''
        Start a master and minion
        '''
        # Setup the multiprocessing logging queue listener
        salt_log_setup.setup_multiprocessing_logging_listener(
            self.master_opts
        )

        # Set up PATH to mockbin
        self._enter_mockbin()

        if self.parser.options.transport == 'zeromq':
            self.start_zeromq_daemons()
        elif self.parser.options.transport == 'raet':
            self.start_raet_daemons()
        elif self.parser.options.transport == 'tcp':
            self.start_tcp_daemons()

        self.minion_targets = set(['minion', 'sub_minion'])
        self.pre_setup_minions()
        self.setup_minions()

        if getattr(self.parser.options, 'ssh', False):
            self.prep_ssh()

        if self.parser.options.sysinfo:
            try:
                print_header(
                    '~~~~~~~ Versions Report ', inline=True,
                    width=getattr(self.parser.options, 'output_columns', PNUM)
                )
            except TypeError:
                print_header('~~~~~~~ Versions Report ', inline=True)

            print('\n'.join(salt.version.versions_report()))

            try:
                print_header(
                    '~~~~~~~ Minion Grains Information ', inline=True,
                    width=getattr(self.parser.options, 'output_columns', PNUM)
                )
            except TypeError:
                print_header('~~~~~~~ Minion Grains Information ', inline=True)

            grains = self.client.cmd('minion', 'grains.items')

            minion_opts = self.minion_opts.copy()
            minion_opts['color'] = self.parser.options.no_colors is False
            salt.output.display_output(grains, 'grains', minion_opts)

        try:
            print_header(
                '=', sep='=', inline=True,
                width=getattr(self.parser.options, 'output_columns', PNUM)
            )
        except TypeError:
            print_header('', sep='=', inline=True)

        try:
            return self
        finally:
            self.post_setup_minions()

    def start_daemon(self, cls, opts, start_fun):
        def start(cls, opts, start_fun):
            salt.utils.appendproctitle('{0}-{1}'.format(self.__class__.__name__, cls.__name__))
            daemon = cls(opts)
            getattr(daemon, start_fun)()
        process = multiprocessing.Process(target=start,
                                          args=(cls, opts, start_fun))
        process.start()
        return process

    def start_zeromq_daemons(self):
        '''
        Fire up the daemons used for zeromq tests
        '''
        self.log_server = ThreadedSocketServer(('localhost', SALT_LOG_PORT), SocketServerRequestHandler)
        self.log_server_process = threading.Thread(target=self.log_server.serve_forever)
        self.log_server_process.daemon = True
        self.log_server_process.start()

        self.master_process = SaltMaster(self.master_opts, TMP_CONF_DIR, SCRIPT_DIR)
        self.master_process.display_name = 'salt-master'
        self.minion_process = SaltMinion(self.minion_opts, TMP_CONF_DIR, SCRIPT_DIR)
        self.minion_process.display_name = 'salt-minion'
        self.sub_minion_process = SaltMinion(self.sub_minion_opts, TMP_SUB_MINION_CONF_DIR, SCRIPT_DIR)
        self.sub_minion_process.display_name = 'sub salt-minion'
        self.smaster_process = SaltMaster(self.syndic_master_opts, TMP_SYNDIC_MASTER_CONF_DIR, SCRIPT_DIR)
        self.smaster_process.display_name = 'syndic salt-master'
        self.syndic_process = SaltSyndic(self.syndic_opts, TMP_SYNDIC_MINION_CONF_DIR, SCRIPT_DIR)
        self.syndic_process.display_name = 'salt-syndic'
        for process in (self.master_process, self.minion_process, self.sub_minion_process,
                        self.smaster_process, self.syndic_process):
            sys.stdout.write(
                ' * {LIGHT_YELLOW}Starting {0} ... {ENDC}'.format(
                    process.display_name,
                    **self.colors
                )
            )
            sys.stdout.flush()
            process.start()
            process.wait_until_running(timeout=15)
            sys.stdout.write(
                '\r{0}\r'.format(
                    ' ' * getattr(self.parser.options, 'output_columns', PNUM)
                )
            )
            sys.stdout.write(
                ' * {LIGHT_GREEN}Starting {0} ... STARTED!\n{ENDC}'.format(
                    process.display_name,
                    **self.colors
                )
            )
            sys.stdout.flush()

    def start_raet_daemons(self):
        '''
        Fire up the raet daemons!
        '''
        import salt.daemons.flo
        self.master_process = self.start_daemon(salt.daemons.flo.IofloMaster,
                                                self.master_opts,
                                                'start')

        self.minion_process = self.start_daemon(salt.daemons.flo.IofloMinion,
                                                self.minion_opts,
                                                'tune_in')

        self.sub_minion_process = self.start_daemon(salt.daemons.flo.IofloMinion,
                                                    self.sub_minion_opts,
                                                    'tune_in')
        # Wait for the daemons to all spin up
        time.sleep(5)

        # self.smaster_process = self.start_daemon(salt.daemons.flo.IofloMaster,
        #                                            self.syndic_master_opts,
        #                                            'start')

        # no raet syndic daemon yet

    start_tcp_daemons = start_zeromq_daemons

    def prep_ssh(self):
        '''
        Generate keys and start an ssh daemon on an alternate port
        '''
        print(' * Initializing SSH subsystem')
        keygen = salt.utils.which('ssh-keygen')
        sshd = salt.utils.which('sshd')

        if not (keygen and sshd):
            print('WARNING: Could not initialize SSH subsystem. Tests for salt-ssh may break!')
            return
        if not os.path.exists(TMP_CONF_DIR):
            os.makedirs(TMP_CONF_DIR)

        # Generate client key
        pub_key_test_file = os.path.join(TMP_CONF_DIR, 'key_test.pub')
        priv_key_test_file = os.path.join(TMP_CONF_DIR, 'key_test')
        if os.path.exists(pub_key_test_file):
            os.remove(pub_key_test_file)
        if os.path.exists(priv_key_test_file):
            os.remove(priv_key_test_file)
        keygen_process = subprocess.Popen(
            [keygen, '-t',
                     'ecdsa',
                     '-b',
                     '521',
                     '-C',
                     '"$(whoami)@$(hostname)-$(date -I)"',
                     '-f',
                     'key_test',
                     '-P',
                     ''],
            stdout=subprocess.PIPE,
            stderr=subprocess.PIPE,
            close_fds=True,
            cwd=TMP_CONF_DIR
        )
        _, keygen_err = keygen_process.communicate()
        if keygen_err:
            print('ssh-keygen had errors: {0}'.format(salt.utils.to_str(keygen_err)))
        sshd_config_path = os.path.join(FILES, 'conf/_ssh/sshd_config')
        shutil.copy(sshd_config_path, TMP_CONF_DIR)
        auth_key_file = os.path.join(TMP_CONF_DIR, 'key_test.pub')

        # Generate server key
        server_key_dir = os.path.join(TMP_CONF_DIR, 'server')
        if not os.path.exists(server_key_dir):
            os.makedirs(server_key_dir)
        server_dsa_priv_key_file = os.path.join(server_key_dir, 'ssh_host_dsa_key')
        server_dsa_pub_key_file = os.path.join(server_key_dir, 'ssh_host_dsa_key.pub')
        server_ecdsa_priv_key_file = os.path.join(server_key_dir, 'ssh_host_ecdsa_key')
        server_ecdsa_pub_key_file = os.path.join(server_key_dir, 'ssh_host_ecdsa_key.pub')
        server_ed25519_priv_key_file = os.path.join(server_key_dir, 'ssh_host_ed25519_key')
        server_ed25519_pub_key_file = os.path.join(server_key_dir, 'ssh_host.ed25519_key.pub')

        for server_key_file in (server_dsa_priv_key_file,
                                server_dsa_pub_key_file,
                                server_ecdsa_priv_key_file,
                                server_ecdsa_pub_key_file,
                                server_ed25519_priv_key_file,
                                server_ed25519_pub_key_file):
            if os.path.exists(server_key_file):
                os.remove(server_key_file)

        keygen_process_dsa = subprocess.Popen(
            [keygen, '-t',
                     'dsa',
                     '-b',
                     '1024',
                     '-C',
                     '"$(whoami)@$(hostname)-$(date -I)"',
                     '-f',
                     'ssh_host_dsa_key',
                     '-P',
                     ''],
            stdout=subprocess.PIPE,
            stderr=subprocess.PIPE,
            close_fds=True,
            cwd=server_key_dir
        )
        _, keygen_dsa_err = keygen_process_dsa.communicate()
        if keygen_dsa_err:
            print('ssh-keygen had errors: {0}'.format(salt.utils.to_str(keygen_dsa_err)))

        keygen_process_ecdsa = subprocess.Popen(
            [keygen, '-t',
                     'ecdsa',
                     '-b',
                     '521',
                     '-C',
                     '"$(whoami)@$(hostname)-$(date -I)"',
                     '-f',
                     'ssh_host_ecdsa_key',
                     '-P',
                     ''],
            stdout=subprocess.PIPE,
            stderr=subprocess.PIPE,
            close_fds=True,
            cwd=server_key_dir
        )
        _, keygen_escda_err = keygen_process_ecdsa.communicate()
        if keygen_escda_err:
            print('ssh-keygen had errors: {0}'.format(salt.utils.to_str(keygen_escda_err)))

        keygen_process_ed25519 = subprocess.Popen(
            [keygen, '-t',
                     'ed25519',
                     '-b',
                     '521',
                     '-C',
                     '"$(whoami)@$(hostname)-$(date -I)"',
                     '-f',
                     'ssh_host_ed25519_key',
                     '-P',
                     ''],
            stdout=subprocess.PIPE,
            stderr=subprocess.PIPE,
            close_fds=True,
            cwd=server_key_dir
        )
        _, keygen_ed25519_err = keygen_process_ed25519.communicate()
        if keygen_ed25519_err:
            print('ssh-keygen had errors: {0}'.format(salt.utils.to_str(keygen_ed25519_err)))

        with salt.utils.fopen(os.path.join(TMP_CONF_DIR, 'sshd_config'), 'a') as ssh_config:
            ssh_config.write('AuthorizedKeysFile {0}\n'.format(auth_key_file))
            if not keygen_dsa_err:
                ssh_config.write('HostKey {0}\n'.format(server_dsa_priv_key_file))
            if not keygen_escda_err:
                ssh_config.write('HostKey {0}\n'.format(server_ecdsa_priv_key_file))
            if not keygen_ed25519_err:
                ssh_config.write('HostKey {0}\n'.format(server_ed25519_priv_key_file))

        self.sshd_pidfile = os.path.join(TMP_CONF_DIR, 'sshd.pid')
        self.sshd_process = subprocess.Popen(
            [sshd, '-f', 'sshd_config', '-oPidFile={0}'.format(self.sshd_pidfile)],
            stdout=subprocess.PIPE,
            stderr=subprocess.PIPE,
            close_fds=True,
            cwd=TMP_CONF_DIR
        )
        _, sshd_err = self.sshd_process.communicate()
        if sshd_err:
            print('sshd had errors on startup: {0}'.format(salt.utils.to_str(sshd_err)))
        else:
            os.environ['SSH_DAEMON_RUNNING'] = 'True'
        roster_path = os.path.join(FILES, 'conf/_ssh/roster')
        shutil.copy(roster_path, TMP_CONF_DIR)
        if salt.utils.is_windows():
            with salt.utils.fopen(os.path.join(TMP_CONF_DIR, 'roster'), 'a') as roster:
                roster.write('  user: {0}\n'.format(win32api.GetUserName()))
                roster.write('  priv: {0}/{1}'.format(TMP_CONF_DIR, 'key_test'))
        else:
            with salt.utils.fopen(os.path.join(TMP_CONF_DIR, 'roster'), 'a') as roster:
                roster.write('  user: {0}\n'.format(pwd.getpwuid(os.getuid()).pw_name))
                roster.write('  priv: {0}/{1}'.format(TMP_CONF_DIR, 'key_test'))

    @classmethod
    def config(cls, role):
        '''
        Return a configuration for a master/minion/syndic.

        Currently these roles are:
            * master
            * minion
            * syndic
            * syndic_master
            * sub_minion
        '''
        return RUNTIME_CONFIGS[role]

    @classmethod
    def config_location(cls):
        return TMP_CONF_DIR

    @property
    def client(self):
        '''
        Return a local client which will be used for example to ping and sync
        the test minions.

        This client is defined as a class attribute because its creation needs
        to be deferred to a latter stage. If created it on `__enter__` like it
        previously was, it would not receive the master events.
        '''
        if 'runtime_client' not in RUNTIME_CONFIGS:
            RUNTIME_CONFIGS['runtime_client'] = salt.client.get_local_client(
                mopts=self.master_opts
            )
        return RUNTIME_CONFIGS['runtime_client']

    @classmethod
    def transplant_configs(cls, transport='zeromq'):
        if os.path.isdir(TMP_CONF_DIR):
            shutil.rmtree(TMP_CONF_DIR)
        os.makedirs(TMP_CONF_DIR)
        os.makedirs(TMP_SUB_MINION_CONF_DIR)
        os.makedirs(TMP_SYNDIC_MASTER_CONF_DIR)
        os.makedirs(TMP_SYNDIC_MINION_CONF_DIR)
        print(' * Transplanting configuration files to \'{0}\''.format(TMP_CONF_DIR))
        if salt.utils.is_windows():
            running_tests_user = win32api.GetUserName()
        else:
            running_tests_user = pwd.getpwuid(os.getuid()).pw_name

        tests_known_hosts_file = os.path.join(TMP_CONF_DIR, 'salt_ssh_known_hosts')
        with salt.utils.fopen(tests_known_hosts_file, 'w') as known_hosts:
            known_hosts.write('')

        # This master connects to syndic_master via a syndic
        master_opts = salt.config._read_conf_file(os.path.join(CONF_DIR, 'master'))
        master_opts['known_hosts_file'] = tests_known_hosts_file
        master_opts['cachedir'] = os.path.join(TMP, 'rootdir', 'cache')
        master_opts['user'] = running_tests_user
        master_opts['config_dir'] = TMP_CONF_DIR
        master_opts['root_dir'] = os.path.join(TMP, 'rootdir')
        master_opts['pki_dir'] = os.path.join(TMP, 'rootdir', 'pki', 'master')

        # This is the syndic for master
        # Let's start with a copy of the syndic master configuration
        syndic_opts = copy.deepcopy(master_opts)
        # Let's update with the syndic configuration
        syndic_opts.update(salt.config._read_conf_file(os.path.join(CONF_DIR, 'syndic')))
        syndic_opts['cachedir'] = os.path.join(TMP, 'rootdir', 'cache')
        syndic_opts['config_dir'] = TMP_SYNDIC_MINION_CONF_DIR

        # This minion connects to master
        minion_opts = salt.config._read_conf_file(os.path.join(CONF_DIR, 'minion'))
        minion_opts['cachedir'] = os.path.join(TMP, 'rootdir', 'cache')
        minion_opts['user'] = running_tests_user
        minion_opts['config_dir'] = TMP_CONF_DIR
        minion_opts['root_dir'] = os.path.join(TMP, 'rootdir')
        minion_opts['pki_dir'] = os.path.join(TMP, 'rootdir', 'pki')

        # This sub_minion also connects to master
        sub_minion_opts = salt.config._read_conf_file(os.path.join(CONF_DIR, 'sub_minion'))
        sub_minion_opts['cachedir'] = os.path.join(TMP, 'rootdir-sub-minion', 'cache')
        sub_minion_opts['user'] = running_tests_user
        sub_minion_opts['config_dir'] = TMP_SUB_MINION_CONF_DIR
        sub_minion_opts['root_dir'] = os.path.join(TMP, 'rootdir-sub-minion')
        sub_minion_opts['pki_dir'] = os.path.join(TMP, 'rootdir-sub-minion', 'pki', 'minion')

        # This is the master of masters
        syndic_master_opts = salt.config._read_conf_file(os.path.join(CONF_DIR, 'syndic_master'))
        syndic_master_opts['cachedir'] = os.path.join(TMP, 'rootdir-syndic-master', 'cache')
        syndic_master_opts['user'] = running_tests_user
        syndic_master_opts['config_dir'] = TMP_SYNDIC_MASTER_CONF_DIR
        syndic_master_opts['root_dir'] = os.path.join(TMP, 'rootdir-syndic-master')
        syndic_master_opts['pki_dir'] = os.path.join(TMP, 'rootdir-syndic-master', 'pki', 'master')

        if transport == 'raet':
            master_opts['transport'] = 'raet'
            master_opts['raet_port'] = 64506
            minion_opts['transport'] = 'raet'
            minion_opts['raet_port'] = 64510
            sub_minion_opts['transport'] = 'raet'
            sub_minion_opts['raet_port'] = 64520
            # syndic_master_opts['transport'] = 'raet'

        if transport == 'tcp':
            master_opts['transport'] = 'tcp'
            minion_opts['transport'] = 'tcp'
            sub_minion_opts['transport'] = 'tcp'
            syndic_master_opts['transport'] = 'tcp'

        # Set up config options that require internal data
        master_opts['pillar_roots'] = syndic_master_opts['pillar_roots'] = {
            'base': [os.path.join(FILES, 'pillar', 'base')]
        }
        master_opts['file_roots'] = syndic_master_opts['file_roots'] = {
            'base': [
                os.path.join(FILES, 'file', 'base'),
                # Let's support runtime created files that can be used like:
                #   salt://my-temp-file.txt
                TMP_STATE_TREE
            ],
            # Alternate root to test __env__ choices
            'prod': [
                os.path.join(FILES, 'file', 'prod'),
                TMP_PRODENV_STATE_TREE
            ]
        }
        for opts_dict in (master_opts, syndic_master_opts):
            if 'ext_pillar' not in opts_dict:
                opts_dict['ext_pillar'] = []
            if salt.utils.is_windows():
                opts_dict['ext_pillar'].append(
                    {'cmd_yaml': 'type {0}'.format(os.path.join(FILES, 'ext.yaml'))})
            else:
                opts_dict['ext_pillar'].append(
                    {'cmd_yaml': 'cat {0}'.format(os.path.join(FILES, 'ext.yaml'))})

        for opts_dict in (master_opts, syndic_master_opts):
            # We need to copy the extension modules into the new master root_dir or
            # it will be prefixed by it
            new_extension_modules_path = os.path.join(opts_dict['root_dir'], 'extension_modules')
            if not os.path.exists(new_extension_modules_path):
                shutil.copytree(
                    os.path.join(
                        INTEGRATION_TEST_DIR, 'files', 'extension_modules'
                    ),
                    new_extension_modules_path
                )
            opts_dict['extension_modules'] = os.path.join(opts_dict['root_dir'], 'extension_modules')

        # Point the config values to the correct temporary paths
        for name in ('hosts', 'aliases'):
            optname = '{0}.file'.format(name)
            optname_path = os.path.join(TMP, name)
            master_opts[optname] = optname_path
            minion_opts[optname] = optname_path
            sub_minion_opts[optname] = optname_path
            syndic_opts[optname] = optname_path
            syndic_master_opts[optname] = optname_path

        master_opts['runtests_conn_check_port'] = get_unused_localhost_port()
        minion_opts['runtests_conn_check_port'] = get_unused_localhost_port()
        sub_minion_opts['runtests_conn_check_port'] = get_unused_localhost_port()
        syndic_opts['runtests_conn_check_port'] = get_unused_localhost_port()
        syndic_master_opts['runtests_conn_check_port'] = get_unused_localhost_port()

        for conf in (master_opts, minion_opts, sub_minion_opts, syndic_opts, syndic_master_opts):
            if 'engines' not in conf:
                conf['engines'] = []
            conf['engines'].append({'salt_runtests': {}})

            if 'engines_dirs' not in conf:
                conf['engines_dirs'] = []

            conf['engines_dirs'].insert(0, ENGINES_DIR)

            if 'log_handlers_dirs' not in conf:
                conf['log_handlers_dirs'] = []
            conf['log_handlers_dirs'].insert(0, LOG_HANDLERS_DIR)
            conf['runtests_log_port'] = SALT_LOG_PORT

        # ----- Transcribe Configuration ---------------------------------------------------------------------------->
        for entry in os.listdir(CONF_DIR):
            if entry in ('master', 'minion', 'sub_minion', 'syndic', 'syndic_master'):
                # These have runtime computed values and will be handled
                # differently
                continue
            entry_path = os.path.join(CONF_DIR, entry)
            if os.path.isfile(entry_path):
                shutil.copy(
                    entry_path,
                    os.path.join(TMP_CONF_DIR, entry)
                )
            elif os.path.isdir(entry_path):
                shutil.copytree(
                    entry_path,
                    os.path.join(TMP_CONF_DIR, entry)
                )

        for entry in ('master', 'minion', 'sub_minion', 'syndic', 'syndic_master'):
            computed_config = copy.deepcopy(locals()['{0}_opts'.format(entry)])
            salt.utils.fopen(os.path.join(TMP_CONF_DIR, entry), 'w').write(
                yaml.dump(computed_config, default_flow_style=False)
            )
        sub_minion_computed_config = copy.deepcopy(sub_minion_opts)
        salt.utils.fopen(os.path.join(TMP_SUB_MINION_CONF_DIR, 'minion'), 'w').write(
            yaml.dump(sub_minion_computed_config, default_flow_style=False)
        )
        shutil.copyfile(os.path.join(TMP_CONF_DIR, 'master'), os.path.join(TMP_SUB_MINION_CONF_DIR, 'master'))

        syndic_master_computed_config = copy.deepcopy(syndic_master_opts)
        salt.utils.fopen(os.path.join(TMP_SYNDIC_MASTER_CONF_DIR, 'master'), 'w').write(
            yaml.dump(syndic_master_computed_config, default_flow_style=False)
        )
        syndic_computed_config = copy.deepcopy(syndic_opts)
        salt.utils.fopen(os.path.join(TMP_SYNDIC_MINION_CONF_DIR, 'minion'), 'w').write(
            yaml.dump(syndic_computed_config, default_flow_style=False)
        )
        shutil.copyfile(os.path.join(TMP_CONF_DIR, 'master'), os.path.join(TMP_SYNDIC_MINION_CONF_DIR, 'master'))
        # <---- Transcribe Configuration -----------------------------------------------------------------------------

        # ----- Verify Environment ---------------------------------------------------------------------------------->
        master_opts = salt.config.master_config(os.path.join(TMP_CONF_DIR, 'master'))
        minion_opts = salt.config.minion_config(os.path.join(TMP_CONF_DIR, 'minion'))
        syndic_opts = salt.config.syndic_config(
            os.path.join(TMP_SYNDIC_MINION_CONF_DIR, 'master'),
            os.path.join(TMP_SYNDIC_MINION_CONF_DIR, 'minion'),
        )
        sub_minion_opts = salt.config.minion_config(os.path.join(TMP_SUB_MINION_CONF_DIR, 'minion'))
        syndic_master_opts = salt.config.master_config(os.path.join(TMP_SYNDIC_MASTER_CONF_DIR, 'master'))

        RUNTIME_CONFIGS['master'] = freeze(master_opts)
        RUNTIME_CONFIGS['minion'] = freeze(minion_opts)
        RUNTIME_CONFIGS['syndic'] = freeze(syndic_opts)
        RUNTIME_CONFIGS['sub_minion'] = freeze(sub_minion_opts)
        RUNTIME_CONFIGS['syndic_master'] = freeze(syndic_master_opts)

        verify_env([os.path.join(master_opts['pki_dir'], 'minions'),
                    os.path.join(master_opts['pki_dir'], 'minions_pre'),
                    os.path.join(master_opts['pki_dir'], 'minions_rejected'),
                    os.path.join(master_opts['pki_dir'], 'minions_denied'),
                    os.path.join(master_opts['cachedir'], 'jobs'),
                    os.path.join(master_opts['cachedir'], 'raet'),
                    os.path.join(master_opts['root_dir'], 'cache', 'tokens'),
                    os.path.join(syndic_master_opts['pki_dir'], 'minions'),
                    os.path.join(syndic_master_opts['pki_dir'], 'minions_pre'),
                    os.path.join(syndic_master_opts['pki_dir'], 'minions_rejected'),
                    os.path.join(syndic_master_opts['cachedir'], 'jobs'),
                    os.path.join(syndic_master_opts['cachedir'], 'raet'),
                    os.path.join(syndic_master_opts['root_dir'], 'cache', 'tokens'),
                    os.path.join(master_opts['pki_dir'], 'accepted'),
                    os.path.join(master_opts['pki_dir'], 'rejected'),
                    os.path.join(master_opts['pki_dir'], 'pending'),
                    os.path.join(syndic_master_opts['pki_dir'], 'accepted'),
                    os.path.join(syndic_master_opts['pki_dir'], 'rejected'),
                    os.path.join(syndic_master_opts['pki_dir'], 'pending'),
                    os.path.join(syndic_master_opts['cachedir'], 'raet'),

                    os.path.join(minion_opts['pki_dir'], 'accepted'),
                    os.path.join(minion_opts['pki_dir'], 'rejected'),
                    os.path.join(minion_opts['pki_dir'], 'pending'),
                    os.path.join(minion_opts['cachedir'], 'raet'),
                    os.path.join(sub_minion_opts['pki_dir'], 'accepted'),
                    os.path.join(sub_minion_opts['pki_dir'], 'rejected'),
                    os.path.join(sub_minion_opts['pki_dir'], 'pending'),
                    os.path.join(sub_minion_opts['cachedir'], 'raet'),
                    os.path.dirname(master_opts['log_file']),
                    minion_opts['extension_modules'],
                    sub_minion_opts['extension_modules'],
                    sub_minion_opts['pki_dir'],
                    master_opts['sock_dir'],
                    syndic_master_opts['sock_dir'],
                    sub_minion_opts['sock_dir'],
                    minion_opts['sock_dir'],
                    TMP_STATE_TREE,
                    TMP_PRODENV_STATE_TREE,
                    TMP,
                    ],
                   running_tests_user)

        cls.master_opts = master_opts
        cls.minion_opts = minion_opts
        cls.sub_minion_opts = sub_minion_opts
        cls.syndic_opts = syndic_opts
        cls.syndic_master_opts = syndic_master_opts
        # <---- Verify Environment -----------------------------------------------------------------------------------

    def __exit__(self, type, value, traceback):
        '''
        Kill the minion and master processes
        '''
        self.sub_minion_process.terminate()
        self.minion_process.terminate()
        self.master_process.terminate()
        try:
            self.syndic_process.terminate()
        except AttributeError:
            pass
        try:
            self.smaster_process.terminate()
        except AttributeError:
            pass
        #salt.utils.process.clean_proc(self.sub_minion_process, wait_for_kill=50)
        #self.sub_minion_process.join()
        #salt.utils.process.clean_proc(self.minion_process, wait_for_kill=50)
        #self.minion_process.join()
        #salt.utils.process.clean_proc(self.master_process, wait_for_kill=50)
        #self.master_process.join()
        #try:
        #    salt.utils.process.clean_proc(self.syndic_process, wait_for_kill=50)
        #    self.syndic_process.join()
        #except AttributeError:
        #    pass
        #try:
        #    salt.utils.process.clean_proc(self.smaster_process, wait_for_kill=50)
        #    self.smaster_process.join()
        #except AttributeError:
        #    pass
        self.log_server.server_close()
        self.log_server.shutdown()
        self._exit_mockbin()
        self._exit_ssh()
        self.log_server_process.join()
        # Shutdown the multiprocessing logging queue listener
        salt_log_setup.shutdown_multiprocessing_logging()
        salt_log_setup.shutdown_multiprocessing_logging_listener()

    def pre_setup_minions(self):
        '''
        Subclass this method for additional minion setups.
        '''

    def setup_minions(self):
        '''
        Minions setup routines
        '''

    def post_setup_minions(self):
        '''
        Subclass this method to execute code after the minions have been setup
        '''

    def _enter_mockbin(self):
        path = os.environ.get('PATH', '')
        path_items = path.split(os.pathsep)
        if MOCKBIN not in path_items:
            path_items.insert(0, MOCKBIN)
        os.environ['PATH'] = os.pathsep.join(path_items)

    def _exit_ssh(self):
        if hasattr(self, 'sshd_process'):
            try:
                self.sshd_process.kill()
            except OSError as exc:
                if exc.errno != 3:
                    raise
            with salt.utils.fopen(self.sshd_pidfile) as fhr:
                try:
                    os.kill(int(fhr.read()), signal.SIGKILL)
                except OSError as exc:
                    if exc.errno != 3:
                        raise

    def _exit_mockbin(self):
        path = os.environ.get('PATH', '')
        path_items = path.split(os.pathsep)
        try:
            path_items.remove(MOCKBIN)
        except ValueError:
            pass
        os.environ['PATH'] = os.pathsep.join(path_items)

    @classmethod
    def clean(cls):
        '''
        Clean out the tmp files
        '''
        def remove_readonly(func, path, excinfo):
            os.chmod(path, stat.S_IWRITE)
            func(path)

        for dirname in (TMP, TMP_STATE_TREE, TMP_PRODENV_STATE_TREE):
            if os.path.isdir(dirname):
                shutil.rmtree(dirname, onerror=remove_readonly)

    def wait_for_jid(self, targets, jid, timeout=120):
        time.sleep(1)  # Allow some time for minions to accept jobs
        now = datetime.now()
        expire = now + timedelta(seconds=timeout)
        job_finished = False
        while now <= expire:
            running = self.__client_job_running(targets, jid)
            sys.stdout.write(
                '\r{0}\r'.format(
                    ' ' * getattr(self.parser.options, 'output_columns', PNUM)
                )
            )
            if not running and job_finished is False:
                # Let's not have false positives and wait one more seconds
                job_finished = True
            elif not running and job_finished is True:
                return True
            elif running and job_finished is True:
                job_finished = False

            if job_finished is False:
                sys.stdout.write(
                    '   * {LIGHT_YELLOW}[Quit in {0}]{ENDC} Waiting for {1}'.format(
                        '{0}'.format(expire - now).rsplit('.', 1)[0],
                        ', '.join(running),
                        **self.colors
                    )
                )
                sys.stdout.flush()
            time.sleep(1)
            now = datetime.now()
        else:  # pylint: disable=W0120
            sys.stdout.write(
                '\n {LIGHT_RED}*{ENDC} ERROR: Failed to get information '
                'back\n'.format(**self.colors)
            )
            sys.stdout.flush()
        return False

    def __client_job_running(self, targets, jid):
        running = self.client.cmd(
            list(targets), 'saltutil.running', expr_form='list'
        )
        return [
            k for (k, v) in six.iteritems(running) if v and v[0]['jid'] == jid
        ]

    def wait_for_minion_connections(self, targets, timeout):
        salt.utils.appendproctitle('WaitForMinionConnections')
        sys.stdout.write(
            ' {LIGHT_BLUE}*{ENDC} Waiting at most {0} for minions({1}) to '
            'connect back\n'.format(
                (timeout > 60 and
                 timedelta(seconds=timeout) or
                 '{0} secs'.format(timeout)),
                ', '.join(targets),
                **self.colors
            )
        )
        sys.stdout.flush()
        expected_connections = set(targets)
        now = datetime.now()
        expire = now + timedelta(seconds=timeout)
        while now <= expire:
            sys.stdout.write(
                '\r{0}\r'.format(
                    ' ' * getattr(self.parser.options, 'output_columns', PNUM)
                )
            )
            sys.stdout.write(
                ' * {LIGHT_YELLOW}[Quit in {0}]{ENDC} Waiting for {1}'.format(
                    '{0}'.format(expire - now).rsplit('.', 1)[0],
                    ', '.join(expected_connections),
                    **self.colors
                )
            )
            sys.stdout.flush()

            try:
                responses = self.client.cmd(
                    list(expected_connections), 'test.ping', expr_form='list',
                )
            # we'll get this exception if the master process hasn't finished starting yet
            except SaltClientError:
                time.sleep(0.1)
                now = datetime.now()
                continue
            for target in responses:
                if target not in expected_connections:
                    # Someone(minion) else "listening"?
                    continue
                expected_connections.remove(target)
                sys.stdout.write(
                    '\r{0}\r'.format(
                        ' ' * getattr(self.parser.options, 'output_columns',
                                      PNUM)
                    )
                )
                sys.stdout.write(
                    '   {LIGHT_GREEN}*{ENDC} {0} connected.\n'.format(
                        target, **self.colors
                    )
                )
                sys.stdout.flush()

            if not expected_connections:
                return

            time.sleep(1)
            now = datetime.now()
        else:  # pylint: disable=W0120
            print(
                '\n {LIGHT_RED}*{ENDC} WARNING: Minions failed to connect '
                'back. Tests requiring them WILL fail'.format(**self.colors)
            )
            try:
                print_header(
                    '=', sep='=', inline=True,
                    width=getattr(self.parser.options, 'output_columns', PNUM)

                )
            except TypeError:
                print_header('=', sep='=', inline=True)
            raise SystemExit()

    def sync_minion_modules_(self, modules_kind, targets, timeout=None):
        if not timeout:
            timeout = 120
        # Let's sync all connected minions
        print(
            ' {LIGHT_BLUE}*{ENDC} Syncing minion\'s {1} '
            '(saltutil.sync_{1})'.format(
                ', '.join(targets),
                modules_kind,
                **self.colors
            )
        )
        syncing = set(targets)
        jid_info = self.client.run_job(
            list(targets), 'saltutil.sync_{0}'.format(modules_kind),
            expr_form='list',
            timeout=999999999999999,
        )

        if self.wait_for_jid(targets, jid_info['jid'], timeout) is False:
            print(
                ' {LIGHT_RED}*{ENDC} WARNING: Minions failed to sync {0}. '
                'Tests requiring these {0} WILL fail'.format(
                    modules_kind, **self.colors)
            )
            raise SystemExit()

        while syncing:
            rdata = self.client.get_full_returns(jid_info['jid'], syncing, 1)
            if rdata:
                for name, output in six.iteritems(rdata):
                    if not output['ret']:
                        # Already synced!?
                        syncing.remove(name)
                        continue

                    if isinstance(output['ret'], six.string_types):
                        # An errors has occurred
                        print(
                            ' {LIGHT_RED}*{ENDC} {0} Failed to sync {2}: '
                            '{1}'.format(
                                name, output['ret'],
                                modules_kind,
                                **self.colors)
                        )
                        return False

                    print(
                        '   {LIGHT_GREEN}*{ENDC} Synced {0} {2}: '
                        '{1}'.format(
                            name,
                            ', '.join(output['ret']),
                            modules_kind, **self.colors
                        )
                    )
                    # Synced!
                    try:
                        syncing.remove(name)
                    except KeyError:
                        print(
                            ' {LIGHT_RED}*{ENDC} {0} already synced??? '
                            '{1}'.format(name, output, **self.colors)
                        )
        return True

    def sync_minion_states(self, targets, timeout=None):
        salt.utils.appendproctitle('SyncMinionStates')
        self.sync_minion_modules_('states', targets, timeout=timeout)

    def sync_minion_modules(self, targets, timeout=None):
        salt.utils.appendproctitle('SyncMinionModules')
        self.sync_minion_modules_('modules', targets, timeout=timeout)

    def sync_minion_grains(self, targets, timeout=None):
        self.sync_minion_modules_('grains', targets, timeout=timeout)


class AdaptedConfigurationTestCaseMixIn(object):

    __slots__ = ()

    def get_config(self, config_for, from_scratch=False):
        if from_scratch:
            if config_for in ('master', 'syndic_master'):
                return salt.config.master_config(self.get_config_file_path(config_for))
            elif config_for in ('minion', 'sub_minion'):
                return salt.config.minion_config(self.get_config_file_path(config_for))
            elif config_for in ('syndic',):
                return salt.config.syndic_config(
                    self.get_config_file_path(config_for),
                    self.get_config_file_path('minion')
                )
            elif config_for == 'client_config':
                return salt.config.client_config(self.get_config_file_path('master'))

        if config_for not in RUNTIME_CONFIGS:
            if config_for in ('master', 'syndic_master'):
                RUNTIME_CONFIGS[config_for] = freeze(
                    salt.config.master_config(self.get_config_file_path(config_for))
                )
            elif config_for in ('minion', 'sub_minion'):
                RUNTIME_CONFIGS[config_for] = freeze(
                    salt.config.minion_config(self.get_config_file_path(config_for))
                )
            elif config_for in ('syndic',):
                RUNTIME_CONFIGS[config_for] = freeze(
                    salt.config.syndic_config(
                        self.get_config_file_path(config_for),
                        self.get_config_file_path('minion')
                    )
                )
            elif config_for == 'client_config':
                RUNTIME_CONFIGS[config_for] = freeze(
                    salt.config.client_config(self.get_config_file_path('master'))
                )
        return RUNTIME_CONFIGS[config_for]

    def get_config_dir(self):
        return TMP_CONF_DIR

    def get_config_file_path(self, filename):
        if filename == 'syndic_master':
            return os.path.join(TMP_SYNDIC_MASTER_CONF_DIR, 'master')
        if filename == 'syndic':
            return os.path.join(TMP_SYNDIC_MINION_CONF_DIR, 'minion')
        if filename == 'sub_minion':
            return os.path.join(TMP_SUB_MINION_CONF_DIR, 'minion')
        return os.path.join(TMP_CONF_DIR, filename)

    @property
    def master_opts(self):
        '''
        Return the options used for the master
        '''
        return self.get_config('master')


class SaltMinionEventAssertsMixIn(object):
    '''
    Asserts to verify that a given event was seen
    '''

    def __new__(cls, *args, **kwargs):
        # We have to cross-call to re-gen a config
        cls.q = multiprocessing.Queue()
        cls.fetch_proc = multiprocessing.Process(target=cls._fetch, args=(cls.q,))
        cls.fetch_proc.start()
        return object.__new__(cls)

    @staticmethod
    def _fetch(q):
        '''
        Collect events and store them
        '''
        def _clean_queue():
            print('Cleaning queue!')
            while not q.empty():
                queue_item = q.get()
                queue_item.task_done()

        atexit.register(_clean_queue)
        a_config = AdaptedConfigurationTestCaseMixIn()
        event = salt.utils.event.get_event('minion', sock_dir=a_config.get_config('minion')['sock_dir'], opts=a_config.get_config('minion'))
        while True:
            try:
                events = event.get_event(full=False)
            except Exception:
                # This is broad but we'll see all kinds of issues right now
                # if we drop the proc out from under the socket while we're reading
                pass
            q.put(events)

    def assertMinionEventFired(self, tag):
        #TODO
        raise salt.exceptions.NotImplemented('assertMinionEventFired() not implemented')

    def assertMinionEventReceived(self, desired_event):
        queue_wait = 5  # 2.5s
        while self.q.empty():
            time.sleep(0.5)  # Wait for events to be pushed into the queue
            queue_wait -= 1
            if queue_wait <= 0:
                raise AssertionError('Queue wait timer expired')
        while not self.q.empty():  # This is not thread-safe and may be inaccurate
            event = self.q.get()
            if isinstance(event, dict):
                event.pop('_stamp')
            if desired_event == event:
                self.fetch_proc.terminate()
                return True
        self.fetch_proc.terminate()
        raise AssertionError('Event {0} was not received by minion'.format(desired_event))


class SaltClientTestCaseMixIn(AdaptedConfigurationTestCaseMixIn):

    _salt_client_config_file_name_ = 'master'
    __slots__ = ()

    @property
    def client(self):
        if 'runtime_client' not in RUNTIME_CONFIGS:
            RUNTIME_CONFIGS['runtime_client'] = salt.client.get_local_client(
                mopts=self.get_config(self._salt_client_config_file_name_, from_scratch=True)
            )
        return RUNTIME_CONFIGS['runtime_client']


class ModuleCase(TestCase, SaltClientTestCaseMixIn):
    '''
    Execute a module function
    '''

    def minion_run(self, _function, *args, **kw):
        '''
        Run a single salt function on the 'minion' target and condition
        the return down to match the behavior of the raw function call
        '''
        return self.run_function(_function, args, **kw)

    def run_function(self, function, arg=(), minion_tgt='minion', timeout=25,
                     **kwargs):
        '''
        Run a single salt function and condition the return down to match the
        behavior of the raw function call
        '''
        know_to_return_none = (
            'file.chown', 'file.chgrp', 'ssh.recv_known_host'
        )
        orig = self.client.cmd(
            minion_tgt, function, arg, timeout=timeout, kwarg=kwargs
        )

        if minion_tgt not in orig:
            self.skipTest(
                'WARNING(SHOULD NOT HAPPEN #1935): Failed to get a reply '
                'from the minion \'{0}\'. Command output: {1}'.format(
                    minion_tgt, orig
                )
            )
        elif orig[minion_tgt] is None and function not in know_to_return_none:
            self.skipTest(
                'WARNING(SHOULD NOT HAPPEN #1935): Failed to get \'{0}\' from '
                'the minion \'{1}\'. Command output: {2}'.format(
                    function, minion_tgt, orig
                )
            )

        # Try to match stalled state functions
        orig[minion_tgt] = self._check_state_return(
            orig[minion_tgt]
        )

        return orig[minion_tgt]

    def run_state(self, function, **kwargs):
        '''
        Run the state.single command and return the state return structure
        '''
        ret = self.run_function('state.single', [function], **kwargs)
        return self._check_state_return(ret)

    @property
    def minion_opts(self):
        '''
        Return the options used for the minion
        '''
        return self.get_config('minion')

    @property
    def sub_minion_opts(self):
        '''
        Return the options used for the sub_minion
        '''
        return self.get_config('sub_minion')

    def _check_state_return(self, ret):
        if isinstance(ret, dict):
            # This is the supposed return format for state calls
            return ret

        if isinstance(ret, list):
            jids = []
            # These are usually errors
            for item in ret[:]:
                if not isinstance(item, six.string_types):
                    # We don't know how to handle this
                    continue
                match = STATE_FUNCTION_RUNNING_RE.match(item)
                if not match:
                    # We don't know how to handle this
                    continue
                jid = match.group('jid')
                if jid in jids:
                    continue

                jids.append(jid)

                job_data = self.run_function(
                    'saltutil.find_job', [jid]
                )
                job_kill = self.run_function('saltutil.kill_job', [jid])
                msg = (
                    'A running state.single was found causing a state lock. '
                    'Job details: \'{0}\'  Killing Job Returned: \'{1}\''.format(
                        job_data, job_kill
                    )
                )
                ret.append('[TEST SUITE ENFORCED]{0}'
                           '[/TEST SUITE ENFORCED]'.format(msg))
        return ret


class SyndicCase(TestCase, SaltClientTestCaseMixIn):
    '''
    Execute a syndic based execution test
    '''
    _salt_client_config_file_name_ = 'syndic_master'

    def run_function(self, function, arg=()):
        '''
        Run a single salt function and condition the return down to match the
        behavior of the raw function call
        '''
        orig = self.client.cmd('minion', function, arg, timeout=25)
        if 'minion' not in orig:
            self.skipTest(
                'WARNING(SHOULD NOT HAPPEN #1935): Failed to get a reply '
                'from the minion. Command output: {0}'.format(orig)
            )
        return orig['minion']


class ShellCase(AdaptedConfigurationTestCaseMixIn, ShellTestCase, ScriptPathMixin):
    '''
    Execute a test for a shell command
    '''

    _code_dir_ = CODE_DIR
    _script_dir_ = SCRIPT_DIR
    _python_executable_ = PYEXEC

    def chdir(self, dirname):
        try:
            os.chdir(dirname)
        except OSError:
            os.chdir(INTEGRATION_TEST_DIR)

    def run_salt(self, arg_str, with_retcode=False, catch_stderr=False, timeout=15):  # pylint: disable=W0221
        '''
        Execute salt
        '''
        arg_str = '-c {0} {1}'.format(self.get_config_dir(), arg_str)
<<<<<<< HEAD
        return self.run_script('salt', arg_str, with_retcode=with_retcode, catch_stderr=catch_stderr, timeout=timeout)
=======
        return self.run_script('salt', arg_str, with_retcode=with_retcode, catch_stderr=catch_stderr, timeout=30)
>>>>>>> deb13316

    def run_ssh(self, arg_str, with_retcode=False, catch_stderr=False):
        '''
        Execute salt-ssh
        '''
        arg_str = '-W -c {0} -i --priv {1} --roster-file {2} --out=json localhost {3}'.format(self.get_config_dir(), os.path.join(TMP_CONF_DIR, 'key_test'), os.path.join(TMP_CONF_DIR, 'roster'), arg_str)
        return self.run_script('salt-ssh', arg_str, with_retcode=with_retcode, catch_stderr=catch_stderr, raw=True, timeout=30)

    def run_run(self, arg_str, with_retcode=False, catch_stderr=False, async=False, timeout=60, config_dir=None):
        '''
        Execute salt-run
        '''
        arg_str = '-c {0}{async_flag} -t {timeout} {1}'.format(config_dir or self.get_config_dir(),
                                                  arg_str,
                                                  timeout=timeout,
                                                  async_flag=' --async' if async else '')
        return self.run_script('salt-run', arg_str, with_retcode=with_retcode, catch_stderr=catch_stderr, timeout=30)

    def run_run_plus(self, fun, options='', *arg, **kwargs):
        '''
        Execute Salt run and the salt run function and return the data from
        each in a dict
        '''
        ret = {}
        ret['out'] = self.run_run(
            '{0} {1} {2}'.format(options, fun, ' '.join(arg)), catch_stderr=kwargs.get('catch_stderr', None)
        )
        opts = {}
        opts.update(self.get_config('master'))
        opts.update({'doc': False, 'fun': fun, 'arg': arg})
        with RedirectStdStreams():
            runner = salt.runner.Runner(opts)
            ret['fun'] = runner.run()
        return ret

    def run_key(self, arg_str, catch_stderr=False, with_retcode=False):
        '''
        Execute salt-key
        '''
        arg_str = '-c {0} {1}'.format(self.get_config_dir(), arg_str)
        return self.run_script(
            'salt-key',
            arg_str,
            catch_stderr=catch_stderr,
            with_retcode=with_retcode,
            timeout=30
        )

    def run_cp(self, arg_str, with_retcode=False, catch_stderr=False):
        '''
        Execute salt-cp
        '''
        arg_str = '--config-dir {0} {1}'.format(self.get_config_dir(), arg_str)
        return self.run_script('salt-cp', arg_str, with_retcode=with_retcode, catch_stderr=catch_stderr, timeout=30)

    def run_call(self, arg_str, with_retcode=False, catch_stderr=False):
        '''
        Execute salt-call.
        '''
        arg_str = '--config-dir {0} {1}'.format(self.get_config_dir(), arg_str)
        return self.run_script('salt-call', arg_str, with_retcode=with_retcode, catch_stderr=catch_stderr, timeout=30)

    def run_cloud(self, arg_str, catch_stderr=False, timeout=None):
        '''
        Execute salt-cloud
        '''
        arg_str = '-c {0} {1}'.format(self.get_config_dir(), arg_str)
        return self.run_script('salt-cloud', arg_str, catch_stderr, timeout)


class ShellCaseCommonTestsMixIn(CheckShellBinaryNameAndVersionMixIn):

    _call_binary_expected_version_ = salt.version.__version__

    def test_salt_with_git_version(self):
        if getattr(self, '_call_binary_', None) is None:
            self.skipTest('\'_call_binary_\' not defined.')
        from salt.utils import which
        from salt.version import __version_info__, SaltStackVersion
        git = which('git')
        if not git:
            self.skipTest('The git binary is not available')

        # Let's get the output of git describe
        process = subprocess.Popen(
            [git, 'describe', '--tags', '--first-parent', '--match', 'v[0-9]*'],
            stdout=subprocess.PIPE,
            stderr=subprocess.PIPE,
            close_fds=True,
            cwd=CODE_DIR
        )
        out, err = process.communicate()
        if process.returncode != 0:
            process = subprocess.Popen(
                [git, 'describe', '--tags', '--match', 'v[0-9]*'],
                stdout=subprocess.PIPE,
                stderr=subprocess.PIPE,
                close_fds=True,
                cwd=CODE_DIR
            )
            out, err = process.communicate()
        if not out:
            self.skipTest(
                'Failed to get the output of \'git describe\'. '
                'Error: \'{0}\''.format(
                    salt.utils.to_str(err)
                )
            )

        parsed_version = SaltStackVersion.parse(out)

        if parsed_version.info < __version_info__:
            self.skipTest(
                'We\'re likely about to release a new version. This test '
                'would fail. Parsed(\'{0}\') < Expected(\'{1}\')'.format(
                    parsed_version.info, __version_info__
                )
            )
        elif parsed_version.info != __version_info__:
            self.skipTest(
                'In order to get the proper salt version with the '
                'git hash you need to update salt\'s local git '
                'tags. Something like: \'git fetch --tags\' or '
                '\'git fetch --tags upstream\' if you followed '
                'salt\'s contribute documentation. The version '
                'string WILL NOT include the git hash.'
            )
        out = '\n'.join(self.run_script(self._call_binary_, '--version'))
        self.assertIn(parsed_version.string, out)


@requires_sshd_server
class SSHCase(ShellCase):
    '''
    Execute a command via salt-ssh
    '''
    def _arg_str(self, function, arg):
        return '{0} {1}'.format(function, ' '.join(arg))

    def run_function(self, function, arg=(), timeout=25, **kwargs):
        ret = self.run_ssh(self._arg_str(function, arg))
        try:
            return json.loads(ret)['localhost']
        except Exception:
            return ret


class SaltReturnAssertsMixIn(object):

    def assertReturnSaltType(self, ret):
        try:
            self.assertTrue(isinstance(ret, dict))
        except AssertionError:
            raise AssertionError(
                '{0} is not dict. Salt returned: {1}'.format(
                    type(ret).__name__, ret
                )
            )

    def assertReturnNonEmptySaltType(self, ret):
        self.assertReturnSaltType(ret)
        try:
            self.assertNotEqual(ret, {})
        except AssertionError:
            raise AssertionError(
                '{} is equal to {}. Salt returned an empty dictionary.'
            )

    def __return_valid_keys(self, keys):
        if isinstance(keys, tuple):
            # If it's a tuple, turn it into a list
            keys = list(keys)
        elif isinstance(keys, six.string_types):
            # If it's a string, make it a one item list
            keys = [keys]
        elif not isinstance(keys, list):
            # If we've reached here, it's a bad type passed to keys
            raise RuntimeError('The passed keys need to be a list')
        return keys

    def __getWithinSaltReturn(self, ret, keys):
        self.assertReturnNonEmptySaltType(ret)
        keys = self.__return_valid_keys(keys)
        okeys = keys[:]
        for part in six.itervalues(ret):
            try:
                ret_item = part[okeys.pop(0)]
            except (KeyError, TypeError):
                raise AssertionError(
                    'Could not get ret{0} from salt\'s return: {1}'.format(
                        ''.join(['[\'{0}\']'.format(k) for k in keys]), part
                    )
                )
            while okeys:
                try:
                    ret_item = ret_item[okeys.pop(0)]
                except (KeyError, TypeError):
                    raise AssertionError(
                        'Could not get ret{0} from salt\'s return: {1}'.format(
                            ''.join(['[\'{0}\']'.format(k) for k in keys]), part
                        )
                    )
            return ret_item

    def assertSaltTrueReturn(self, ret):
        try:
            self.assertTrue(self.__getWithinSaltReturn(ret, 'result'))
        except AssertionError:
            log.info('Salt Full Return:\n{0}'.format(pprint.pformat(ret)))
            try:
                raise AssertionError(
                    '{result} is not True. Salt Comment:\n{comment}'.format(
                        **(next(six.itervalues(ret)))
                    )
                )
            except (AttributeError, IndexError):
                raise AssertionError(
                    'Failed to get result. Salt Returned:\n{0}'.format(
                        pprint.pformat(ret)
                    )
                )

    def assertSaltFalseReturn(self, ret):
        try:
            self.assertFalse(self.__getWithinSaltReturn(ret, 'result'))
        except AssertionError:
            log.info('Salt Full Return:\n{0}'.format(pprint.pformat(ret)))
            try:
                raise AssertionError(
                    '{result} is not False. Salt Comment:\n{comment}'.format(
                        **(next(six.itervalues(ret)))
                    )
                )
            except (AttributeError, IndexError):
                raise AssertionError(
                    'Failed to get result. Salt Returned: {0}'.format(ret)
                )

    def assertSaltNoneReturn(self, ret):
        try:
            self.assertIsNone(self.__getWithinSaltReturn(ret, 'result'))
        except AssertionError:
            log.info('Salt Full Return:\n{0}'.format(pprint.pformat(ret)))
            try:
                raise AssertionError(
                    '{result} is not None. Salt Comment:\n{comment}'.format(
                        **(next(six.itervalues(ret)))
                    )
                )
            except (AttributeError, IndexError):
                raise AssertionError(
                    'Failed to get result. Salt Returned: {0}'.format(ret)
                )

    def assertInSaltComment(self, in_comment, ret):
        return self.assertIn(
            in_comment, self.__getWithinSaltReturn(ret, 'comment')
        )

    def assertNotInSaltComment(self, not_in_comment, ret):
        return self.assertNotIn(
            not_in_comment, self.__getWithinSaltReturn(ret, 'comment')
        )

    def assertSaltCommentRegexpMatches(self, ret, pattern):
        return self.assertInSaltReturnRegexpMatches(ret, pattern, 'comment')

    def assertInSaltStateWarning(self, in_comment, ret):
        return self.assertIn(
            in_comment, self.__getWithinSaltReturn(ret, 'warnings')
        )

    def assertNotInSaltStateWarning(self, not_in_comment, ret):
        return self.assertNotIn(
            not_in_comment, self.__getWithinSaltReturn(ret, 'warnings')
        )

    def assertInSaltReturn(self, item_to_check, ret, keys):
        return self.assertIn(
            item_to_check, self.__getWithinSaltReturn(ret, keys)
        )

    def assertNotInSaltReturn(self, item_to_check, ret, keys):
        return self.assertNotIn(
            item_to_check, self.__getWithinSaltReturn(ret, keys)
        )

    def assertInSaltReturnRegexpMatches(self, ret, pattern, keys=()):
        return self.assertRegexpMatches(
            self.__getWithinSaltReturn(ret, keys), pattern
        )

    def assertSaltStateChangesEqual(self, ret, comparison, keys=()):
        keys = ['changes'] + self.__return_valid_keys(keys)
        return self.assertEqual(
            self.__getWithinSaltReturn(ret, keys), comparison
        )

    def assertSaltStateChangesNotEqual(self, ret, comparison, keys=()):
        keys = ['changes'] + self.__return_valid_keys(keys)
        return self.assertNotEqual(
            self.__getWithinSaltReturn(ret, keys), comparison
        )<|MERGE_RESOLUTION|>--- conflicted
+++ resolved
@@ -1803,11 +1803,7 @@
         Execute salt
         '''
         arg_str = '-c {0} {1}'.format(self.get_config_dir(), arg_str)
-<<<<<<< HEAD
-        return self.run_script('salt', arg_str, with_retcode=with_retcode, catch_stderr=catch_stderr, timeout=timeout)
-=======
         return self.run_script('salt', arg_str, with_retcode=with_retcode, catch_stderr=catch_stderr, timeout=30)
->>>>>>> deb13316
 
     def run_ssh(self, arg_str, with_retcode=False, catch_stderr=False):
         '''
