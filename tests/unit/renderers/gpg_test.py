--- conflicted
+++ resolved
@@ -39,22 +39,7 @@
         with patch('salt.utils.which', MagicMock(return_value=False)):
             self.assertRaises(SaltRenderError, gpg._get_gpg_exec)
 
-<<<<<<< HEAD
-    def test__get_key_dir(self):
-        '''
-        test _get_key_dir
-        '''
-        cfg_dir = '/gpg/cfg/dir'
-        with patch.dict(gpg.__salt__, {'config.get': MagicMock(return_value=cfg_dir)}):
-            self.assertEqual(gpg._get_key_dir(), cfg_dir)
-
-        def_dir = '/etc/salt/gpgkeys'
-        with patch.dict(gpg.__salt__, {'config.get': MagicMock(return_value=False)}):
-            self.assertEqual(gpg._get_key_dir(), def_dir)
-
     @patch('salt.utils.which', MagicMock())
-=======
->>>>>>> d235b124
     def test__decrypt_ciphertext(self):
         '''
         test _decrypt_ciphertext
