# -*- coding: utf-8 -*-
'''
    :codeauthor: :email:`Mike Place <mp@saltstack.com>`
'''

# Import python libs
from __future__ import absolute_import
import copy
import os

# Import Salt Testing libs
from tests.support.unit import TestCase, skipIf
from tests.support.mock import NO_MOCK, NO_MOCK_REASON, patch, MagicMock
from tests.support.helpers import skip_if_not_root
# Import salt libs
import salt.minion
import salt.utils.event as event
from salt.exceptions import SaltSystemExit
import salt.syspaths
import tornado
<<<<<<< HEAD
from salt.ext.six.moves import range
=======
import tornado.testing
>>>>>>> 6a4c0b8a

__opts__ = {}


@skipIf(NO_MOCK, NO_MOCK_REASON)
class MinionTestCase(TestCase, tornado.testing.AsyncTestCase):
    def test_invalid_master_address(self):
        with patch.dict(__opts__, {'ipv6': False, 'master': float('127.0'), 'master_port': '4555', 'retry_dns': False}):
            self.assertRaises(SaltSystemExit, salt.minion.resolve_dns, __opts__)

    def test_source_int_name_local(self):
        '''
        test when file_client local and
        source_interface_name is set
        '''
        interfaces = {'bond0.1234': {'hwaddr': '01:01:01:d0:d0:d0',
                                     'up': True, 'inet':
                                     [{'broadcast': '111.1.111.255',
                                     'netmask': '111.1.0.0',
                                     'label': 'bond0',
                                     'address': '111.1.0.1'}]}}
        with patch.dict(__opts__, {'ipv6': False, 'master': '127.0.0.1',
                                   'master_port': '4555', 'file_client': 'local',
                                   'source_interface_name': 'bond0.1234',
                                   'source_ret_port': 49017,
                                   'source_publish_port': 49018}), \
            patch('salt.utils.network.interfaces',
                  MagicMock(return_value=interfaces)):
            assert salt.minion.resolve_dns(__opts__) == {'master_ip': '127.0.0.1',
                                                         'source_ip': '111.1.0.1',
                                                         'source_ret_port': 49017,
                                                         'source_publish_port': 49018,
                                                         'master_uri': 'tcp://127.0.0.1:4555'}

    def test_source_int_name_remote(self):
        '''
        test when file_client remote and
        source_interface_name is set and
        interface is down
        '''
        interfaces = {'bond0.1234': {'hwaddr': '01:01:01:d0:d0:d0',
                                     'up': False, 'inet':
                                     [{'broadcast': '111.1.111.255',
                                     'netmask': '111.1.0.0',
                                     'label': 'bond0',
                                     'address': '111.1.0.1'}]}}
        with patch.dict(__opts__, {'ipv6': False, 'master': '127.0.0.1',
                                   'master_port': '4555', 'file_client': 'remote',
                                   'source_interface_name': 'bond0.1234',
                                   'source_ret_port': 49017,
                                   'source_publish_port': 49018}), \
            patch('salt.utils.network.interfaces',
                  MagicMock(return_value=interfaces)):
            assert salt.minion.resolve_dns(__opts__) == {'master_ip': '127.0.0.1',
                                                         'source_ret_port': 49017,
                                                         'source_publish_port': 49018,
                                                         'master_uri': 'tcp://127.0.0.1:4555'}

    def test_source_address(self):
        '''
        test when source_address is set
        '''
        interfaces = {'bond0.1234': {'hwaddr': '01:01:01:d0:d0:d0',
                                     'up': False, 'inet':
                                     [{'broadcast': '111.1.111.255',
                                     'netmask': '111.1.0.0',
                                     'label': 'bond0',
                                     'address': '111.1.0.1'}]}}
        with patch.dict(__opts__, {'ipv6': False, 'master': '127.0.0.1',
                                   'master_port': '4555', 'file_client': 'local',
                                   'source_interface_name': '',
                                   'source_address': '111.1.0.1',
                                   'source_ret_port': 49017,
                                   'source_publish_port': 49018}), \
            patch('salt.utils.network.interfaces',
                  MagicMock(return_value=interfaces)):
            assert salt.minion.resolve_dns(__opts__) == {'source_publish_port': 49018,
                                                         'source_ret_port': 49017,
                                                         'master_uri': 'tcp://127.0.0.1:4555',
                                                         'source_ip': '111.1.0.1',
                                                         'master_ip': '127.0.0.1'}

    @skip_if_not_root
    def test_sock_path_len(self):
        '''
        This tests whether or not a larger hash causes the sock path to exceed
        the system's max sock path length. See the below link for more
        information.

        https://github.com/saltstack/salt/issues/12172#issuecomment-43903643
        '''
        opts = {
            'id': 'salt-testing',
            'hash_type': 'sha512',
            'sock_dir': os.path.join(salt.syspaths.SOCK_DIR, 'minion'),
            'extension_modules': ''
        }
        with patch.dict(__opts__, opts):
            try:
                event_publisher = event.AsyncEventPublisher(__opts__)
                result = True
            except ValueError:
                #  There are rare cases where we operate a closed socket, especially in containers.
                # In this case, don't fail the test because we'll catch it down the road.
                result = True
            except SaltSystemExit:
                result = False
        self.assertTrue(result)

    # Tests for _handle_decoded_payload in the salt.minion.Minion() class: 3

    def test_handle_decoded_payload_jid_match_in_jid_queue(self):
        '''
        Tests that the _handle_decoded_payload function returns when a jid is given that is already present
        in the jid_queue.

        Note: This test doesn't contain all of the patch decorators above the function like the other tests
        for _handle_decoded_payload below. This is essential to this test as the call to the function must
        return None BEFORE any of the processes are spun up because we should be avoiding firing duplicate
        jobs.
        '''
        mock_opts = salt.config.DEFAULT_MINION_OPTS
        mock_data = {'fun': 'foo.bar',
                     'jid': 123}
        mock_jid_queue = [123]
        minion = salt.minion.Minion(mock_opts, jid_queue=copy.copy(mock_jid_queue), io_loop=tornado.ioloop.IOLoop())
        try:
            ret = minion._handle_decoded_payload(mock_data).result()
            self.assertEqual(minion.jid_queue, mock_jid_queue)
            self.assertIsNone(ret)
        finally:
            minion.destroy()

    def test_handle_decoded_payload_jid_queue_addition(self):
        '''
        Tests that the _handle_decoded_payload function adds a jid to the minion's jid_queue when the new
        jid isn't already present in the jid_queue.
        '''
        with patch('salt.minion.Minion.ctx', MagicMock(return_value={})), \
                patch('salt.utils.process.SignalHandlingMultiprocessingProcess.start', MagicMock(return_value=True)), \
                patch('salt.utils.process.SignalHandlingMultiprocessingProcess.join', MagicMock(return_value=True)):
            mock_jid = 11111
            mock_opts = salt.config.DEFAULT_MINION_OPTS
            mock_data = {'fun': 'foo.bar',
                         'jid': mock_jid}
            mock_jid_queue = [123, 456]
            minion = salt.minion.Minion(mock_opts, jid_queue=copy.copy(mock_jid_queue), io_loop=tornado.ioloop.IOLoop())
            try:

                # Assert that the minion's jid_queue attribute matches the mock_jid_queue as a baseline
                # This can help debug any test failures if the _handle_decoded_payload call fails.
                self.assertEqual(minion.jid_queue, mock_jid_queue)

                # Call the _handle_decoded_payload function and update the mock_jid_queue to include the new
                # mock_jid. The mock_jid should have been added to the jid_queue since the mock_jid wasn't
                # previously included. The minion's jid_queue attribute and the mock_jid_queue should be equal.
                minion._handle_decoded_payload(mock_data).result()
                mock_jid_queue.append(mock_jid)
                self.assertEqual(minion.jid_queue, mock_jid_queue)
            finally:
                minion.destroy()

    def test_handle_decoded_payload_jid_queue_reduced_minion_jid_queue_hwm(self):
        '''
        Tests that the _handle_decoded_payload function removes a jid from the minion's jid_queue when the
        minion's jid_queue high water mark (minion_jid_queue_hwm) is hit.
        '''
        with patch('salt.minion.Minion.ctx', MagicMock(return_value={})), \
                patch('salt.utils.process.SignalHandlingMultiprocessingProcess.start', MagicMock(return_value=True)), \
                patch('salt.utils.process.SignalHandlingMultiprocessingProcess.join', MagicMock(return_value=True)):
            mock_opts = salt.config.DEFAULT_MINION_OPTS
            mock_opts['minion_jid_queue_hwm'] = 2
            mock_data = {'fun': 'foo.bar',
                         'jid': 789}
            mock_jid_queue = [123, 456]
            minion = salt.minion.Minion(mock_opts, jid_queue=copy.copy(mock_jid_queue), io_loop=tornado.ioloop.IOLoop())
            try:

                # Assert that the minion's jid_queue attribute matches the mock_jid_queue as a baseline
                # This can help debug any test failures if the _handle_decoded_payload call fails.
                self.assertEqual(minion.jid_queue, mock_jid_queue)

                # Call the _handle_decoded_payload function and check that the queue is smaller by one item
                # and contains the new jid
                minion._handle_decoded_payload(mock_data).result()
                self.assertEqual(len(minion.jid_queue), 2)
                self.assertEqual(minion.jid_queue, [456, 789])
            finally:
                minion.destroy()

    def test_process_count_max(self):
        '''
        Tests that the _handle_decoded_payload function does not spawn more than the configured amount of processes,
        as per process_count_max.
        '''
        with patch('salt.minion.Minion.ctx', MagicMock(return_value={})), \
                patch('salt.utils.process.SignalHandlingMultiprocessingProcess.start', MagicMock(return_value=True)), \
                patch('salt.utils.process.SignalHandlingMultiprocessingProcess.join', MagicMock(return_value=True)), \
                patch('salt.utils.minion.running', MagicMock(return_value=[])), \
                patch('tornado.gen.sleep', MagicMock(return_value=tornado.concurrent.Future())):
            process_count_max = 10
            mock_opts = salt.config.DEFAULT_MINION_OPTS
            mock_opts['minion_jid_queue_hwm'] = 100
            mock_opts["process_count_max"] = process_count_max

            io_loop = tornado.ioloop.IOLoop()
            minion = salt.minion.Minion(mock_opts, jid_queue=[], io_loop=io_loop)
            try:

                # mock gen.sleep to throw a special Exception when called, so that we detect it
                class SleepCalledEception(Exception):
                    """Thrown when sleep is called"""
                    pass
                tornado.gen.sleep.return_value.set_exception(SleepCalledEception())

                # up until process_count_max: gen.sleep does not get called, processes are started normally
                for i in range(process_count_max):
                    mock_data = {'fun': 'foo.bar',
                                 'jid': i}
                    io_loop.run_sync(lambda data=mock_data: minion._handle_decoded_payload(data))
                    self.assertEqual(salt.utils.process.SignalHandlingMultiprocessingProcess.start.call_count, i + 1)
                    self.assertEqual(len(minion.jid_queue), i + 1)
                    salt.utils.minion.running.return_value += [i]

                # above process_count_max: gen.sleep does get called, JIDs are created but no new processes are started
                mock_data = {'fun': 'foo.bar',
                             'jid': process_count_max + 1}

                self.assertRaises(SleepCalledEception,
                                  lambda: io_loop.run_sync(lambda: minion._handle_decoded_payload(mock_data)))
                self.assertEqual(salt.utils.process.SignalHandlingMultiprocessingProcess.start.call_count,
                                 process_count_max)
                self.assertEqual(len(minion.jid_queue), process_count_max + 1)
            finally:
                minion.destroy()

    def test_beacons_before_connect(self):
        '''
        Tests that the 'beacons_before_connect' option causes the beacons to be initialized before connect.
        '''
        with patch('salt.minion.Minion.ctx', MagicMock(return_value={})), \
                patch('salt.minion.Minion.sync_connect_master', MagicMock(side_effect=RuntimeError('stop execution'))), \
                patch('salt.utils.process.SignalHandlingMultiprocessingProcess.start', MagicMock(return_value=True)), \
                patch('salt.utils.process.SignalHandlingMultiprocessingProcess.join', MagicMock(return_value=True)):
            mock_opts = copy.copy(salt.config.DEFAULT_MINION_OPTS)
            mock_opts['beacons_before_connect'] = True
            minion = salt.minion.Minion(mock_opts, io_loop=tornado.ioloop.IOLoop())
            try:

                try:
                    minion.tune_in(start=True)
                except RuntimeError:
                    pass

                # Make sure beacons are initialized but the sheduler is not
                self.assertTrue('beacons' in minion.periodic_callbacks)
                self.assertTrue('schedule' not in minion.periodic_callbacks)
            finally:
                minion.destroy()

    def test_scheduler_before_connect(self):
        '''
        Tests that the 'scheduler_before_connect' option causes the scheduler to be initialized before connect.
        '''
        with patch('salt.minion.Minion.ctx', MagicMock(return_value={})), \
                patch('salt.minion.Minion.sync_connect_master', MagicMock(side_effect=RuntimeError('stop execution'))), \
                patch('salt.utils.process.SignalHandlingMultiprocessingProcess.start', MagicMock(return_value=True)), \
                patch('salt.utils.process.SignalHandlingMultiprocessingProcess.join', MagicMock(return_value=True)):
            mock_opts = copy.copy(salt.config.DEFAULT_MINION_OPTS)
            mock_opts['scheduler_before_connect'] = True
            minion = salt.minion.Minion(mock_opts, io_loop=tornado.ioloop.IOLoop())
            try:
                try:
                    minion.tune_in(start=True)
                except RuntimeError:
                    pass

                # Make sure the scheduler is initialized but the beacons are not
                self.assertTrue('schedule' in minion.periodic_callbacks)
                self.assertTrue('beacons' not in minion.periodic_callbacks)
            finally:
                minion.destroy()<|MERGE_RESOLUTION|>--- conflicted
+++ resolved
@@ -18,11 +18,8 @@
 from salt.exceptions import SaltSystemExit
 import salt.syspaths
 import tornado
-<<<<<<< HEAD
+import tornado.testing
 from salt.ext.six.moves import range
-=======
-import tornado.testing
->>>>>>> 6a4c0b8a
 
 __opts__ = {}
 
