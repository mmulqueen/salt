--- conflicted
+++ resolved
@@ -14,13 +14,8 @@
 
 framer uxdrouter be active first start
    frame start
-<<<<<<< HEAD
-      do raet udp stack printer per inode ".raet.udp.stack."
-      timeout 20
-=======
       do router uxd
       #timeout 20
->>>>>>> 3d07a59d
 
 framer localcmd be active first start
    frame start
