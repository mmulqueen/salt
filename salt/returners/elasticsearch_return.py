--- conflicted
+++ resolved
@@ -227,15 +227,10 @@
         return
 
     if ret.get('return', None) is None:
-<<<<<<< HEAD
         log.info(
             'Won\'t push new data to Elasticsearch, job with jid=%s was '
-            'not succesful', job_id
+            'not successful', job_id
         )
-=======
-        log.info('Won\'t push new data to Elasticsearch, job with jid={0} was '
-                 'not successful'.format(job_id))
->>>>>>> 048b2ba3
         return
 
     # Build the index name
