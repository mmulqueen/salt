--- conflicted
+++ resolved
@@ -91,8 +91,6 @@
         return salt.daemons.masterapi.access_keys(self.opts)
 
 
-<<<<<<< HEAD
-=======
 class Scheduler(multiprocessing.Process):
     '''
     The master scheduler process.
@@ -131,7 +129,6 @@
             )
 
 
->>>>>>> 69c8c142
 class Maintenance(multiprocessing.Process):
     '''
     A generalized maintenance process which performances maintenance
