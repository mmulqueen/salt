--- conflicted
+++ resolved
@@ -947,11 +947,8 @@
     'pidora': 'Fedora',
     'scientific': 'ScientificLinux',
     'synology': 'Synology',
-<<<<<<< HEAD
-    'nilrt': 'NILinuxRT'
-=======
+    'nilrt': 'NILinuxRT',
     'manjaro': 'Manjaro',
->>>>>>> 722327ee
 }
 
 # Map the 'os' grain to the 'os_family' grain
@@ -997,13 +994,10 @@
     'elementary OS': 'Debian',
     'ScientificLinux': 'RedHat',
     'Raspbian': 'Debian',
-<<<<<<< HEAD
     'Devuan': 'Debian',
     'antiX': 'Debian',
-    'NILinuxRT': 'NILinuxRT'
-=======
+    'NILinuxRT': 'NILinuxRT',
     'Manjaro': 'Arch',
->>>>>>> 722327ee
 }
 
 
