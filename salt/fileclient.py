# -*- coding: utf-8 -*-
'''
Classes that manage file clients
'''
from __future__ import absolute_import

# Import python libs
import contextlib
import logging
import hashlib
import os
import shutil

# Import salt libs
from salt.exceptions import (
    CommandExecutionError, MinionError
)
import salt.client
import salt.crypt
import salt.loader
import salt.payload
import salt.transport
import salt.fileserver
import salt.utils
import salt.utils.templates
import salt.utils.gzip_util
import salt.utils.http
from salt.utils.openstack.swift import SaltSwift

# pylint: disable=no-name-in-module,import-error
import salt.ext.six.moves.BaseHTTPServer as BaseHTTPServer
from salt.ext.six.moves.urllib.error import HTTPError, URLError
from salt.ext.six.moves.urllib.parse import urlparse, urlunparse
# pylint: enable=no-name-in-module,import-error

log = logging.getLogger(__name__)


def get_file_client(opts, pillar=False):
    '''
    Read in the ``file_client`` option and return the correct type of file
    server
    '''
    client = opts.get('file_client', 'remote')
    if pillar and client == 'local':
        client = 'pillar'
    return {
        'remote': RemoteClient,
        'local': FSClient,
        'pillar': LocalClient,
    }.get(client, RemoteClient)(opts)


class Client(object):
    '''
    Base class for Salt file interactions
    '''
    def __init__(self, opts):
        self.opts = opts
        self.serial = salt.payload.Serial(self.opts)

    def _check_proto(self, path):
        '''
        Make sure that this path is intended for the salt master and trim it
        '''
        if not path.startswith('salt://'):
            raise MinionError('Unsupported path: {0}'.format(path))
        return path[7:]

    def _file_local_list(self, dest):
        '''
        Helper util to return a list of files in a directory
        '''
        if os.path.isdir(dest):
            destdir = dest
        else:
            destdir = os.path.dirname(dest)

        filelist = set()

        for root, dirs, files in os.walk(destdir, followlinks=True):
            for name in files:
                path = os.path.join(root, name)
                filelist.add(path)

        return filelist

    @contextlib.contextmanager
    def _cache_loc(self, path, saltenv='base', env=None):
        '''
        Return the local location to cache the file, cache dirs will be made
        '''
        if env is not None:
            salt.utils.warn_until(
                'Boron',
                'Passing a salt environment should be done using \'saltenv\' '
                'not \'env\'. This functionality will be removed in Salt '
                'Boron.'
            )
            # Backwards compatibility
            saltenv = env

        dest = os.path.join(self.opts['cachedir'],
                            'files',
                            saltenv,
                            path)
        destdir = os.path.dirname(dest)
        cumask = os.umask(63)
        if not os.path.isdir(destdir):
            # remove destdir if it is a regular file to avoid an OSError when
            # running os.makedirs below
            if os.path.isfile(destdir):
                os.remove(destdir)
            os.makedirs(destdir)
        yield dest
        os.umask(cumask)

    def get_file(self,
                 path,
                 dest='',
                 makedirs=False,
                 saltenv='base',
                 gzip=None,
                 env=None):
        '''
        Copies a file from the local files or master depending on
        implementation
        '''
        raise NotImplementedError

    def file_list_emptydirs(self, saltenv='base', prefix='', env=None):
        '''
        List the empty dirs
        '''
        raise NotImplementedError

    def cache_file(self, path, saltenv='base', env=None):
        '''
        Pull a file down from the file server and store it in the minion
        file cache
        '''
        if env is not None:
            salt.utils.warn_until(
                'Boron',
                'Passing a salt environment should be done using \'saltenv\' '
                'not \'env\'. This functionality will be removed in Salt '
                'Boron.'
            )
            # Backwards compatibility
            saltenv = env

        return self.get_url(path, '', True, saltenv)

    def cache_files(self, paths, saltenv='base', env=None):
        '''
        Download a list of files stored on the master and put them in the
        minion file cache
        '''
        if env is not None:
            salt.utils.warn_until(
                'Boron',
                'Passing a salt environment should be done using \'saltenv\' '
                'not \'env\'. This functionality will be removed in Salt '
                'Boron.'
            )
            # Backwards compatibility
            saltenv = env

        ret = []
        if isinstance(paths, str):
            paths = paths.split(',')
        for path in paths:
            ret.append(self.cache_file(path, saltenv))
        return ret

    def cache_master(self, saltenv='base', env=None):
        '''
        Download and cache all files on a master in a specified environment
        '''
        if env is not None:
            salt.utils.warn_until(
                'Boron',
                'Passing a salt environment should be done using \'saltenv\' '
                'not \'env\'. This functionality will be removed in Salt '
                'Boron.'
            )
            # Backwards compatibility
            saltenv = env

        ret = []
        for path in self.file_list(saltenv):
            ret.append(self.cache_file('salt://{0}'.format(path), saltenv))
        return ret

    def cache_dir(self, path, saltenv='base', include_empty=False,
                  include_pat=None, exclude_pat=None, env=None):
        '''
        Download all of the files in a subdir of the master
        '''
        if env is not None:
            salt.utils.warn_until(
                'Boron',
                'Passing a salt environment should be done using \'saltenv\' '
                'not \'env\'. This functionality will be removed in Salt '
                'Boron.'
            )
            # Backwards compatibility
            saltenv = env

        ret = []

        path = self._check_proto(path)
        # We want to make sure files start with this *directory*, use
        # '/' explicitly because the master (that's generating the
        # list of files) only runs on POSIX
        if not path.endswith('/'):
            path = path + '/'

        log.info(
            'Caching directory {0!r} for environment {1!r}'.format(
                path, saltenv
            )
        )
        # go through the list of all files finding ones that are in
        # the target directory and caching them
        for fn_ in self.file_list(saltenv):
            if fn_.strip() and fn_.startswith(path):
                if salt.utils.check_include_exclude(
                        fn_, include_pat, exclude_pat):
                    fn_ = self.cache_file('salt://' + fn_, saltenv)
                    if fn_:
                        ret.append(fn_)

        if include_empty:
            # Break up the path into a list containing the bottom-level
            # directory (the one being recursively copied) and the directories
            # preceding it
            # separated = string.rsplit(path, '/', 1)
            # if len(separated) != 2:
            #     # No slashes in path. (So all files in saltenv will be copied)
            #     prefix = ''
            # else:
            #     prefix = separated[0]
            dest = salt.utils.path_join(
                self.opts['cachedir'],
                'files',
                saltenv
            )
            for fn_ in self.file_list_emptydirs(saltenv):
                if fn_.startswith(path):
                    minion_dir = '{0}/{1}'.format(dest, fn_)
                    if not os.path.isdir(minion_dir):
                        os.makedirs(minion_dir)
                    ret.append(minion_dir)
        return ret

    def cache_local_file(self, path, **kwargs):
        '''
        Cache a local file on the minion in the localfiles cache
        '''
        dest = os.path.join(self.opts['cachedir'], 'localfiles',
                            path.lstrip('/'))
        destdir = os.path.dirname(dest)

        if not os.path.isdir(destdir):
            os.makedirs(destdir)

        shutil.copyfile(path, dest)
        return dest

    def file_local_list(self, saltenv='base', env=None):
        '''
        List files in the local minion files and localfiles caches
        '''
        if env is not None:
            salt.utils.warn_until(
                'Boron',
                'Passing a salt environment should be done using \'saltenv\' '
                'not \'env\'. This functionality will be removed in Salt '
                'Boron.'
            )
            # Backwards compatibility
            saltenv = env

        filesdest = os.path.join(self.opts['cachedir'], 'files', saltenv)
        localfilesdest = os.path.join(self.opts['cachedir'], 'localfiles')

        fdest = self._file_local_list(filesdest)
        ldest = self._file_local_list(localfilesdest)
        return sorted(fdest.union(ldest))

    def file_list(self, saltenv='base', prefix='', env=None):
        '''
        This function must be overwritten
        '''
        if env is not None:
            salt.utils.warn_until(
                'Boron',
                'Passing a salt environment should be done using \'saltenv\' '
                'not \'env\'. This functionality will be removed in Salt '
                'Boron.'
            )
            # Backwards compatibility
            saltenv = env

        return []

    def dir_list(self, saltenv='base', prefix='', env=None):
        '''
        This function must be overwritten
        '''
        if env is not None:
            salt.utils.warn_until(
                'Boron',
                'Passing a salt environment should be done using \'saltenv\' '
                'not \'env\'. This functionality will be removed in Salt '
                'Boron.'
            )
            # Backwards compatibility
            saltenv = env

        return []

    def symlink_list(self, saltenv='base', prefix='', env=None):
        '''
        This function must be overwritten
        '''
        if env is not None:
            salt.utils.warn_until(
                'Boron',
                'Passing a salt environment should be done using \'saltenv\' '
                'not \'env\'. This functionality will be removed in Salt '
                'Boron.'
            )
            # Backwards compatibility
            saltenv = env

        return {}

    def is_cached(self, path, saltenv='base', env=None):
        '''
        Returns the full path to a file if it is cached locally on the minion
        otherwise returns a blank string
        '''
        if env is not None:
            salt.utils.warn_until(
                'Boron',
                'Passing a salt environment should be done using \'saltenv\' '
                'not \'env\'. This functionality will be removed in Salt '
                'Boron.'
            )
            # Backwards compatibility
            saltenv = env

        localsfilesdest = os.path.join(
            self.opts['cachedir'], 'localfiles', path.lstrip('/'))
        filesdest = os.path.join(
            self.opts['cachedir'], 'files', saltenv, path.lstrip('salt://'))

        if os.path.exists(filesdest):
            return filesdest
        elif os.path.exists(localsfilesdest):
            return localsfilesdest

        return ''

    def list_states(self, saltenv):
        '''
        Return a list of all available sls modules on the master for a given
        environment
        '''

        limit_traversal = self.opts.get('fileserver_limit_traversal', False)
        states = []

        if limit_traversal:
            if saltenv not in self.opts['file_roots']:
                log.warning(
                    'During an attempt to list states for saltenv {0!r}, '
                    'the environment could not be found in the configured '
                    'file roots'.format(saltenv)
                )
                return states
            for path in self.opts['file_roots'][saltenv]:
                for root, dirs, files in os.walk(path, topdown=True):
                    log.debug('Searching for states in dirs {0} and files '
                              '{1}'.format(dirs, files))
                    if not [filename.endswith('.sls') for filename in files]:
                        #  Use shallow copy so we don't disturb the memory used by os.walk. Otherwise this breaks!
                        del dirs[:]
                    else:
                        for found_file in files:
                            stripped_root = os.path.relpath(root, path).replace('/', '.')
                            if salt.utils.is_windows():
                                stripped_root = stripped_root.replace('\\', '/')
                            if found_file.endswith(('.sls')):
                                if found_file.endswith('init.sls'):
                                    if stripped_root.endswith('.'):
                                        stripped_root = stripped_root.rstrip('.')
                                    states.append(stripped_root)
                                else:
                                    if not stripped_root.endswith('.'):
                                        stripped_root += '.'
                                    if stripped_root.startswith('.'):
                                        stripped_root = stripped_root.lstrip('.')
                                    states.append(stripped_root + found_file[:-4])
        else:
            for path in self.file_list(saltenv):
                if salt.utils.is_windows():
                    path = path.replace('\\', '/')
                if path.endswith('.sls'):
                    # is an sls module!
                    if path.endswith('{0}init.sls'.format('/')):
                        states.append(path.replace('/', '.')[:-9])
                    else:
                        states.append(path.replace('/', '.')[:-4])
        return states

    def get_state(self, sls, saltenv):
        '''
        Get a state file from the master and store it in the local minion
        cache return the location of the file
        '''
        if '.' in sls:
            sls = sls.replace('.', '/')
        for path in ['salt://{0}.sls'.format(sls),
                     '/'.join(['salt:/', sls, 'init.sls'])]:
            dest = self.cache_file(path, saltenv)
            if dest:
                return {'source': path, 'dest': dest}
        return {}

    def get_dir(self, path, dest='', saltenv='base', gzip=None, env=None):
        '''
        Get a directory recursively from the salt-master
        '''
        if env is not None:
            salt.utils.warn_until(
                'Boron',
                'Passing a salt environment should be done using \'saltenv\' '
                'not \'env\'. This functionality will be removed in Salt '
                'Boron.'
            )
            # Backwards compatibility
            saltenv = env

        ret = []
        # Strip trailing slash
        path = self._check_proto(path).rstrip('/')
        # Break up the path into a list containing the bottom-level directory
        # (the one being recursively copied) and the directories preceding it
        separated = path.rsplit('/', 1)
        if len(separated) != 2:
            # No slashes in path. (This means all files in env will be copied)
            prefix = ''
        else:
            prefix = separated[0]

        # Copy files from master
        for fn_ in self.file_list(saltenv):
            if fn_.startswith(path):
                # Prevent files in "salt://foobar/" (or salt://foo.sh) from
                # matching a path of "salt://foo"
                try:
                    if fn_[len(path)] != '/':
                        continue
                except IndexError:
                    continue
                # Remove the leading directories from path to derive
                # the relative path on the minion.
                minion_relpath = fn_[len(prefix):].lstrip('/')
                ret.append(
                    self.get_file(
                        'salt://{0}'.format(fn_),
                        '{0}/{1}'.format(dest, minion_relpath),
                        True, saltenv, gzip
                    )
                )
        # Replicate empty dirs from master
        try:
            for fn_ in self.file_list_emptydirs(saltenv):
                if fn_.startswith(path):
                    # Prevent an empty dir "salt://foobar/" from matching a path of
                    # "salt://foo"
                    try:
                        if fn_[len(path)] != '/':
                            continue
                    except IndexError:
                        continue
                    # Remove the leading directories from path to derive
                    # the relative path on the minion.
                    minion_relpath = fn_[len(prefix):].lstrip('/')
                    minion_mkdir = '{0}/{1}'.format(dest, minion_relpath)
                    if not os.path.isdir(minion_mkdir):
                        os.makedirs(minion_mkdir)
                    ret.append(minion_mkdir)
        except TypeError:
            pass
        ret.sort()
        return ret

    def get_url(self, url, dest, makedirs=False, saltenv='base', env=None, no_cache=False):
        '''
        Get a single file from a URL.
        '''
        if env is not None:
            salt.utils.warn_until(
                'Boron',
                'Passing a salt environment should be done using \'saltenv\' '
                'not \'env\'. This functionality will be removed in Salt '
                'Boron.'
            )
            # Backwards compatibility
            saltenv = env

        url_data = urlparse(url)

        if url_data.scheme in ('file', ''):
            # Local filesystem
            if not os.path.isabs(url_data.path):
                raise CommandExecutionError(
                    'Path {0!r} is not absolute'.format(url_data.path)
                )
            return url_data.path

        if url_data.scheme == 'salt':
            return self.get_file(url, dest, makedirs, saltenv)
        if dest:
            destdir = os.path.dirname(dest)
            if not os.path.isdir(destdir):
                if makedirs:
                    os.makedirs(destdir)
                else:
                    return ''
        elif not no_cache:
            if salt.utils.is_windows():
                netloc = salt.utils.sanitize_win_path_string(url_data.netloc)
            else:
                netloc = url_data.netloc
            dest = salt.utils.path_join(
                self.opts['cachedir'],
                'extrn_files',
                saltenv,
                netloc,
                url_data.path
            )
            destdir = os.path.dirname(dest)
            if not os.path.isdir(destdir):
                os.makedirs(destdir)

        if url_data.scheme == 's3':
            try:
                salt.utils.s3.query(method='GET',
                                    bucket=url_data.netloc,
                                    path=url_data.path[1:],
                                    return_bin=False,
                                    local_file=dest,
                                    action=None,
                                    key=self.opts.get('s3.key', None),
                                    keyid=self.opts.get('s3.keyid', None),
                                    service_url=self.opts.get('s3.service_url',
                                                              None),
                                    verify_ssl=self.opts.get('s3.verify_ssl',
                                                             True))
                return dest
            except Exception:
                raise MinionError('Could not fetch from {0}'.format(url))

        if url_data.scheme == 'swift':
            try:
                swift_conn = SaltSwift(self.opts.get('keystone.user', None),
                                       self.opts.get('keystone.tenant', None),
                                       self.opts.get('keystone.auth_url', None),
                                       self.opts.get('keystone.password', None))
                swift_conn.get_object(url_data.netloc,
                                      url_data.path[1:],
                                      dest)
                return dest
            except Exception:
                raise MinionError('Could not fetch from {0}'.format(url))

        get_kwargs = {}
        if url_data.username is not None \
                and url_data.scheme in ('http', 'https'):
            _, netloc = url_data.netloc.split('@', 1)
            fixed_url = urlunparse(
                (url_data.scheme, netloc, url_data.path,
                 url_data.params, url_data.query, url_data.fragment))
            get_kwargs['auth'] = (url_data.username, url_data.password)
        else:
            fixed_url = url
        try:
            query = salt.utils.http.query(
                fixed_url,
                stream=True
            )
            response = query['handle']
            chunk_size = 32 * 1024
            if not no_cache:
                with salt.utils.fopen(dest, 'wb') as destfp:
<<<<<<< HEAD
                    for chunk in response.iter_content(chunk_size=32 * 1024):
                        destfp.write(chunk)
=======
                    if hasattr(response, 'iter_content'):
                        for chunk in response.iter_content(chunk_size=chunk_size):
                            destfp.write(chunk)
                    else:
                        while True:
                            chunk = response.read(chunk_size)
                            destfp.write(chunk)
                            if len(chunk) < chunk_size:
                                break
>>>>>>> 971cfb36
                return dest
            else:
                if hasattr(response, 'text'):
                    return response.text
                else:
                    return response['text']
        except HTTPError as exc:
            raise MinionError('HTTP error {0} reading {1}: {3}'.format(
                exc.code,
                url,
                *BaseHTTPServer.BaseHTTPRequestHandler.responses[exc.code]))
        except URLError as exc:
            raise MinionError('Error reading {0}: {1}'.format(url, exc.reason))

    def get_template(
            self,
            url,
            dest,
            template='jinja',
            makedirs=False,
            saltenv='base',
            env=None,
            **kwargs):
        '''
        Cache a file then process it as a template
        '''
        if env is not None:
            salt.utils.warn_until(
                'Boron',
                'Passing a salt environment should be done using \'saltenv\' '
                'not \'env\'. This functionality will be removed in Salt '
                'Boron.'
            )
            # Backwards compatibility
            saltenv = env

        kwargs['saltenv'] = saltenv
        url_data = urlparse(url)
        sfn = self.cache_file(url, saltenv)
        if not os.path.exists(sfn):
            return ''
        if template in salt.utils.templates.TEMPLATE_REGISTRY:
            data = salt.utils.templates.TEMPLATE_REGISTRY[template](
                sfn,
                **kwargs
            )
        else:
            log.error('Attempted to render template with unavailable engine '
                      '{0}'.format(template))
            return ''
        if not data['result']:
            # Failed to render the template
            log.error(
                'Failed to render template with error: {0}'.format(
                    data['data']
                )
            )
            return ''
        if not dest:
            # No destination passed, set the dest as an extrn_files cache
            dest = salt.utils.path_join(
                self.opts['cachedir'],
                'extrn_files',
                saltenv,
                url_data.netloc,
                url_data.path
            )
            # If Salt generated the dest name, create any required dirs
            makedirs = True

        destdir = os.path.dirname(dest)
        if not os.path.isdir(destdir):
            if makedirs:
                os.makedirs(destdir)
            else:
                salt.utils.safe_rm(data['data'])
                return ''
        shutil.move(data['data'], dest)
        return dest


class LocalClient(Client):
    '''
    Use the local_roots option to parse a local file root
    '''
    def __init__(self, opts):
        Client.__init__(self, opts)

    def _find_file(self, path, saltenv='base'):
        '''
        Locate the file path
        '''
        fnd = {'path': '',
               'rel': ''}

        if saltenv not in self.opts['file_roots']:
            return fnd
        if path.startswith('|'):
            # The path arguments are escaped
            path = path[1:]
        for root in self.opts['file_roots'][saltenv]:
            full = os.path.join(root, path)
            if os.path.isfile(full):
                fnd['path'] = full
                fnd['rel'] = path
                return fnd
        return fnd

    def get_file(self,
                 path,
                 dest='',
                 makedirs=False,
                 saltenv='base',
                 gzip=None,
                 env=None):
        '''
        Copies a file from the local files directory into :param:`dest`
        gzip compression settings are ignored for local files
        '''
        if env is not None:
            salt.utils.warn_until(
                'Boron',
                'Passing a salt environment should be done using \'saltenv\' '
                'not \'env\'. This functionality will be removed in Salt '
                'Boron.'
            )
            # Backwards compatibility
            saltenv = env

        path = self._check_proto(path)
        fnd = self._find_file(path, saltenv)
        if not fnd['path']:
            return ''
        return fnd['path']

    def file_list(self, saltenv='base', prefix='', env=None):
        '''
        Return a list of files in the given environment
        with optional relative prefix path to limit directory traversal
        '''
        if env is not None:
            salt.utils.warn_until(
                'Boron',
                'Passing a salt environment should be done using \'saltenv\' '
                'not \'env\'. This functionality will be removed in Salt '
                'Boron.'
            )
            # Backwards compatibility
            saltenv = env

        ret = []
        if saltenv not in self.opts['file_roots']:
            return ret
        prefix = prefix.strip('/')
        for path in self.opts['file_roots'][saltenv]:
            for root, dirs, files in os.walk(
                os.path.join(path, prefix), followlinks=True
            ):
                for fname in files:
                    ret.append(
                        os.path.relpath(
                            os.path.join(root, fname),
                            path
                        )
                    )
        return ret

    def file_list_emptydirs(self, saltenv='base', prefix='', env=None):
        '''
        List the empty dirs in the file_roots
        with optional relative prefix path to limit directory traversal
        '''
        if env is not None:
            salt.utils.warn_until(
                'Boron',
                'Passing a salt environment should be done using \'saltenv\' '
                'not \'env\'. This functionality will be removed in Salt '
                'Boron.'
            )
            # Backwards compatibility
            saltenv = env

        ret = []
        prefix = prefix.strip('/')
        if saltenv not in self.opts['file_roots']:
            return ret
        for path in self.opts['file_roots'][saltenv]:
            for root, dirs, files in os.walk(
                os.path.join(path, prefix), followlinks=True
            ):
                if len(dirs) == 0 and len(files) == 0:
                    ret.append(os.path.relpath(root, path))
        return ret

    def dir_list(self, saltenv='base', prefix='', env=None):
        '''
        List the dirs in the file_roots
        with optional relative prefix path to limit directory traversal
        '''
        if env is not None:
            salt.utils.warn_until(
                'Boron',
                'Passing a salt environment should be done using \'saltenv\' '
                'not \'env\'. This functionality will be removed in Salt '
                'Boron.'
            )
            # Backwards compatibility
            saltenv = env

        ret = []
        if saltenv not in self.opts['file_roots']:
            return ret
        prefix = prefix.strip('/')
        for path in self.opts['file_roots'][saltenv]:
            for root, dirs, files in os.walk(
                os.path.join(path, prefix), followlinks=True
            ):
                ret.append(os.path.relpath(root, path))
        return ret

    def hash_file(self, path, saltenv='base', env=None):
        '''
        Return the hash of a file, to get the hash of a file in the file_roots
        prepend the path with salt://<file on server> otherwise, prepend the
        file with / for a local file.
        '''
        if env is not None:
            salt.utils.warn_until(
                'Boron',
                'Passing a salt environment should be done using \'saltenv\' '
                'not \'env\'. This functionality will be removed in Salt '
                'Boron.'
            )
            # Backwards compatibility
            saltenv = env

        ret = {}
        try:
            path = self._check_proto(path)
        except MinionError:
            if not os.path.isfile(path):
                err = 'Specified file {0} is not present to generate hash'
                log.warning(err.format(path))
                return ret
            else:
                opts_hash_type = self.opts.get('hash_type', 'md5')
                hash_type = getattr(hashlib, opts_hash_type)
                ret['hsum'] = salt.utils.get_hash(
                    path, form=hash_type)
                ret['hash_type'] = opts_hash_type
                return ret
        path = self._find_file(path, saltenv)['path']
        if not path:
            return {}
        ret = {}
        ret['hsum'] = salt.utils.get_hash(path, self.opts['hash_type'])
        ret['hash_type'] = self.opts['hash_type']
        return ret

    def list_env(self, saltenv='base', env=None):
        '''
        Return a list of the files in the file server's specified environment
        '''
        if env is not None:
            salt.utils.warn_until(
                'Boron',
                'Passing a salt environment should be done using \'saltenv\' '
                'not \'env\'. This functionality will be removed in Salt '
                'Boron.'
            )
            # Backwards compatibility
            saltenv = env

        return self.file_list(saltenv)

    def master_opts(self):
        '''
        Return the master opts data
        '''
        return self.opts

    def envs(self):
        '''
        Return the available environments
        '''
        ret = []
        for saltenv in self.opts['file_roots']:
            ret.append(saltenv)
        return ret

    def ext_nodes(self):
        '''
        Originally returned information via the external_nodes subsystem.
        External_nodes was deprecated and removed in
        2014.1.6 in favor of master_tops (which had been around since pre-0.17).
             salt-call --local state.show_top
        ends up here, but master_tops has not been extended to support
        show_top in a completely local environment yet.  It's worth noting
        that originally this fn started with
            if 'external_nodes' not in opts: return {}
        So since external_nodes is gone now, we are just returning the
        empty dict.
        '''
        return {}


class RemoteClient(Client):
    '''
    Interact with the salt master file server.
    '''
    def __init__(self, opts):
        Client.__init__(self, opts)
        self.channel = salt.transport.Channel.factory(self.opts)
        if hasattr(self.channel, 'auth'):
            self.auth = self.channel.auth
        else:
            self.auth = ''

    def get_file(self,
                 path,
                 dest='',
                 makedirs=False,
                 saltenv='base',
                 gzip=None,
                 env=None):
        '''
        Get a single file from the salt-master
        path must be a salt server location, aka, salt://path/to/file, if
        dest is omitted, then the downloaded file will be placed in the minion
        cache
        '''
        if env is not None:
            salt.utils.warn_until(
                'Boron',
                'Passing a salt environment should be done using \'saltenv\' '
                'not \'env\'. This functionality will be removed in Salt '
                'Boron.'
            )
            # Backwards compatibility
            saltenv = env

        # Hash compare local copy with master and skip download
        # if no difference found.
        dest2check = dest
        if not dest2check:
            rel_path = self._check_proto(path)

            log.debug(
                'In saltenv {0!r}, looking at rel_path {1!r} to resolve {2!r}'.format(
                    saltenv, rel_path, path
                )
            )
            with self._cache_loc(rel_path, saltenv) as cache_dest:
                dest2check = cache_dest

        log.debug(
            'In saltenv {0!r}, ** considering ** path {1!r} to resolve {2!r}'.format(
                saltenv, dest2check, path
            )
        )

        if dest2check and os.path.isfile(dest2check):
            hash_local = self.hash_file(dest2check, saltenv)
            hash_server = self.hash_file(path, saltenv)
            if hash_local == hash_server:
                log.info(
                    'Fetching file from saltenv {0!r}, ** skipped ** '
                    'latest already in cache {1!r}'.format(
                        saltenv, path
                    )
                )
                return dest2check

        log.debug(
            'Fetching file from saltenv {0!r}, ** attempting ** {1!r}'.format(
                saltenv, path
            )
        )
        d_tries = 0
        path = self._check_proto(path)
        load = {'path': path,
                'saltenv': saltenv,
                'cmd': '_serve_file'}
        if gzip:
            gzip = int(gzip)
            load['gzip'] = gzip

        fn_ = None
        if dest:
            destdir = os.path.dirname(dest)
            if not os.path.isdir(destdir):
                if makedirs:
                    os.makedirs(destdir)
                else:
                    return False
            fn_ = salt.utils.fopen(dest, 'wb+')
        else:
            log.debug('No dest file found {0}'.format(dest))

        while True:
            if not fn_:
                load['loc'] = 0
            else:
                load['loc'] = fn_.tell()
            data = self.channel.send(load)
            if 'data' not in data:
                log.error('Data is {0}'.format(data))
            if not data['data']:
                if not fn_ and data['dest']:
                    # This is a 0 byte file on the master
                    with self._cache_loc(data['dest'], saltenv) as cache_dest:
                        dest = cache_dest
                        with salt.utils.fopen(cache_dest, 'wb+') as ofile:
                            ofile.write(data['data'])
                if 'hsum' in data and d_tries < 3:
                    # Master has prompted a file verification, if the
                    # verification fails, re-download the file. Try 3 times
                    d_tries += 1
                    hsum = salt.utils.get_hash(dest, data.get('hash_type', 'md5'))
                    if hsum != data['hsum']:
                        log.warn('Bad download of file {0}, attempt {1} '
                                 'of 3'.format(path, d_tries))
                        continue
                break
            if not fn_:
                with self._cache_loc(data['dest'], saltenv) as cache_dest:
                    dest = cache_dest
                    # If a directory was formerly cached at this path, then
                    # remove it to avoid a traceback trying to write the file
                    if os.path.isdir(dest):
                        salt.utils.rm_rf(dest)
                    fn_ = salt.utils.fopen(dest, 'wb+')
            if data.get('gzip', None):
                data = salt.utils.gzip_util.uncompress(data['data'])
            else:
                data = data['data']
            fn_.write(data)
        if fn_:
            fn_.close()
            log.info(
                'Fetching file from saltenv {0!r}, ** done ** {1!r}'.format(
                    saltenv, path
                )
            )
        else:
            log.debug(
                'In env {0!r}, we are ** missing ** the file {1!r}'.format(
                    saltenv, path
                )
            )

        return dest

    def file_list(self, saltenv='base', prefix='', env=None):
        '''
        List the files on the master
        '''
        if env is not None:
            salt.utils.warn_until(
                'Boron',
                'Passing a salt environment should be done using \'saltenv\' '
                'not \'env\'. This functionality will be removed in Salt '
                'Boron.'
            )
            # Backwards compatibility
            saltenv = env

        load = {'saltenv': saltenv,
                'prefix': prefix,
                'cmd': '_file_list'}

        return self.channel.send(load)

    def file_list_emptydirs(self, saltenv='base', prefix='', env=None):
        '''
        List the empty dirs on the master
        '''
        if env is not None:
            salt.utils.warn_until(
                'Boron',
                'Passing a salt environment should be done using \'saltenv\' '
                'not \'env\'. This functionality will be removed in Salt '
                'Boron.'
            )
            # Backwards compatibility
            saltenv = env

        load = {'saltenv': saltenv,
                'prefix': prefix,
                'cmd': '_file_list_emptydirs'}
        self.channel.send(load)

    def dir_list(self, saltenv='base', prefix='', env=None):
        '''
        List the dirs on the master
        '''
        if env is not None:
            salt.utils.warn_until(
                'Boron',
                'Passing a salt environment should be done using \'saltenv\' '
                'not \'env\'. This functionality will be removed in Salt '
                'Boron.'
            )
            # Backwards compatibility
            saltenv = env

        load = {'saltenv': saltenv,
                'prefix': prefix,
                'cmd': '_dir_list'}
        return self.channel.send(load)

    def symlink_list(self, saltenv='base', prefix='', env=None):
        '''
        List symlinked files and dirs on the master
        '''
        load = {'saltenv': saltenv,
                'prefix': prefix,
                'cmd': '_symlink_list'}
        return self.channel.send(load)

    def hash_file(self, path, saltenv='base', env=None):
        '''
        Return the hash of a file, to get the hash of a file on the salt
        master file server prepend the path with salt://<file on server>
        otherwise, prepend the file with / for a local file.
        '''
        if env is not None:
            salt.utils.warn_until(
                'Boron',
                'Passing a salt environment should be done using \'saltenv\' '
                'not \'env\'. This functionality will be removed in Salt '
                'Boron.'
            )
            # Backwards compatibility
            saltenv = env

        try:
            path = self._check_proto(path)
        except MinionError:
            if not os.path.isfile(path):
                err = 'Specified file {0} is not present to generate hash'
                log.warning(err.format(path))
                return {}
            else:
                ret = {}
                hash_type = self.opts.get('hash_type', 'md5')
                ret['hsum'] = salt.utils.get_hash(
                    path, form=hash_type)
                ret['hash_type'] = hash_type
                return ret
        load = {'path': path,
                'saltenv': saltenv,
                'cmd': '_file_hash'}
        return self.channel.send(load)

    def list_env(self, saltenv='base', env=None):
        '''
        Return a list of the files in the file server's specified environment
        '''
        if env is not None:
            salt.utils.warn_until(
                'Boron',
                'Passing a salt environment should be done using \'saltenv\' '
                'not \'env\'. This functionality will be removed in Salt '
                'Boron.'
            )
            # Backwards compatibility
            saltenv = env

        load = {'saltenv': saltenv,
                'cmd': '_file_list'}
        return self.channel.send(load)

    def envs(self):
        '''
        Return a list of available environments
        '''
        load = {'cmd': '_file_envs'}
        return self.channel.send(load)

    def master_opts(self):
        '''
        Return the master opts data
        '''
        load = {'cmd': '_master_opts'}
        return self.channel.send(load)

    def ext_nodes(self):
        '''
        Return the metadata derived from the external nodes system on the
        master.
        '''
        load = {'cmd': '_ext_nodes',
                'id': self.opts['id'],
                'opts': self.opts}
        if self.auth:
            load['tok'] = self.auth.gen_token('salt')
        return self.channel.send(load)


class FSClient(RemoteClient):
    '''
    A local client that uses the RemoteClient but substitutes the channel for
    the FSChan object
    '''
    def __init__(self, opts):  # pylint: disable=W0231
        self.opts = opts
        self.channel = salt.fileserver.FSChan(opts)
        self.auth = DumbAuth()


class DumbAuth(object):
    '''
    The dumbauth class is used to stub out auth calls fired from the FSClient
    subsystem
    '''
    def gen_token(self, clear_tok):
        return clear_tok<|MERGE_RESOLUTION|>--- conflicted
+++ resolved
@@ -598,10 +598,6 @@
             chunk_size = 32 * 1024
             if not no_cache:
                 with salt.utils.fopen(dest, 'wb') as destfp:
-<<<<<<< HEAD
-                    for chunk in response.iter_content(chunk_size=32 * 1024):
-                        destfp.write(chunk)
-=======
                     if hasattr(response, 'iter_content'):
                         for chunk in response.iter_content(chunk_size=chunk_size):
                             destfp.write(chunk)
@@ -611,7 +607,6 @@
                             destfp.write(chunk)
                             if len(chunk) < chunk_size:
                                 break
->>>>>>> 971cfb36
                 return dest
             else:
                 if hasattr(response, 'text'):
