# -*- coding: utf-8 -*-
'''
Classes that manage file clients
'''
from __future__ import absolute_import, print_function, unicode_literals

# Import python libs
import contextlib
import errno
import logging
import os
import string
import shutil
import ftplib
from tornado.httputil import parse_response_start_line, HTTPHeaders, HTTPInputError
import salt.utils.atomicfile

# Import salt libs
from salt.exceptions import (
    CommandExecutionError, MinionError
)
import salt.client
import salt.crypt
import salt.loader
import salt.payload
import salt.transport
import salt.fileserver
import salt.utils.data
import salt.utils.files
import salt.utils.gzip_util
import salt.utils.hashutils
import salt.utils.http
import salt.utils.path
import salt.utils.platform
import salt.utils.stringutils
import salt.utils.templates
import salt.utils.url
import salt.utils.versions
from salt.utils.locales import sdecode
from salt.utils.openstack.swift import SaltSwift

# pylint: disable=no-name-in-module,import-error
from salt.ext import six
import salt.ext.six.moves.BaseHTTPServer as BaseHTTPServer
from salt.ext.six.moves.urllib.error import HTTPError, URLError
from salt.ext.six.moves.urllib.parse import urlparse, urlunparse
# pylint: enable=no-name-in-module,import-error

log = logging.getLogger(__name__)
MAX_FILENAME_LENGTH = 255


def get_file_client(opts, pillar=False):
    '''
    Read in the ``file_client`` option and return the correct type of file
    server
    '''
    client = opts.get('file_client', 'remote')
    if pillar and client == 'local':
        client = 'pillar'
    return {
        'remote': RemoteClient,
        'local': FSClient,
        'pillar': LocalClient,
    }.get(client, RemoteClient)(opts)


def decode_dict_keys_to_str(src):
    '''
    Convert top level keys from bytes to strings if possible.
    This is necessary because Python 3 makes a distinction
    between these types.
    '''
    if not six.PY3 or not isinstance(src, dict):
        return src

    output = {}
    for key, val in six.iteritems(src):
        if isinstance(key, bytes):
            try:
                key = key.decode()
            except UnicodeError:
                pass
        output[key] = val
    return output


class Client(object):
    '''
    Base class for Salt file interactions
    '''
    def __init__(self, opts):
        self.opts = opts
        self.utils = salt.loader.utils(self.opts)
        self.serial = salt.payload.Serial(self.opts)

    # Add __setstate__ and __getstate__ so that the object may be
    # deep copied. It normally can't be deep copied because its
    # constructor requires an 'opts' parameter.
    # The TCP transport needs to be able to deep copy this class
    # due to 'salt.utils.context.ContextDict.clone'.
    def __setstate__(self, state):
        # This will polymorphically call __init__
        # in the derived class.
        self.__init__(state['opts'])

    def __getstate__(self):
        return {'opts': self.opts}

    def _check_proto(self, path):
        '''
        Make sure that this path is intended for the salt master and trim it
        '''
        if not path.startswith('salt://'):
            raise MinionError('Unsupported path: {0}'.format(path))
        file_path, saltenv = salt.utils.url.parse(path)
        return file_path

    def _file_local_list(self, dest):
        '''
        Helper util to return a list of files in a directory
        '''
        if os.path.isdir(dest):
            destdir = dest
        else:
            destdir = os.path.dirname(dest)

        filelist = set()

        for root, dirs, files in salt.utils.path.os_walk(destdir, followlinks=True):
            for name in files:
                path = os.path.join(root, name)
                filelist.add(path)

        return filelist

    @contextlib.contextmanager
    def _cache_loc(self, path, saltenv='base', cachedir=None):
        '''
        Return the local location to cache the file, cache dirs will be made
        '''
        cachedir = self.get_cachedir(cachedir)
        dest = salt.utils.path.join(cachedir,
                                    'files',
                                    saltenv,
                                    path)
        destdir = os.path.dirname(dest)
        with salt.utils.files.set_umask(0o077):
            # remove destdir if it is a regular file to avoid an OSError when
            # running os.makedirs below
            if os.path.isfile(destdir):
                os.remove(destdir)

            # ensure destdir exists
            try:
                os.makedirs(destdir)
            except OSError as exc:
                if exc.errno != errno.EEXIST:  # ignore if it was there already
                    raise

            yield dest

    def get_cachedir(self, cachedir=None):
        if cachedir is None:
            cachedir = self.opts['cachedir']
        elif not os.path.isabs(cachedir):
            cachedir = os.path.join(self.opts['cachedir'], cachedir)
        return cachedir

    def get_file(self,
                 path,
                 dest='',
                 makedirs=False,
                 saltenv='base',
                 gzip=None,
                 cachedir=None):
        '''
        Copies a file from the local files or master depending on
        implementation
        '''
        raise NotImplementedError

    def file_list_emptydirs(self, saltenv='base', prefix=''):
        '''
        List the empty dirs
        '''
        raise NotImplementedError

    def cache_file(self, path, saltenv='base', cachedir=None, source_hash=None):
        '''
        Pull a file down from the file server and store it in the minion
        file cache
        '''
        return self.get_url(
            path, '', True, saltenv, cachedir=cachedir, source_hash=source_hash)

    def cache_files(self, paths, saltenv='base', cachedir=None):
        '''
        Download a list of files stored on the master and put them in the
        minion file cache
        '''
        ret = []
        if isinstance(paths, six.string_types):
            paths = paths.split(',')
        for path in paths:
            ret.append(self.cache_file(path, saltenv, cachedir=cachedir))
        return ret

    def cache_master(self, saltenv='base', cachedir=None):
        '''
        Download and cache all files on a master in a specified environment
        '''
        ret = []
        for path in self.file_list(saltenv):
            ret.append(
                self.cache_file(
                    salt.utils.url.create(path), saltenv, cachedir=cachedir)
            )
        return ret

    def cache_dir(self, path, saltenv='base', include_empty=False,
                  include_pat=None, exclude_pat=None, cachedir=None):
        '''
        Download all of the files in a subdir of the master
        '''
        ret = []

        path = self._check_proto(sdecode(path))
        # We want to make sure files start with this *directory*, use
        # '/' explicitly because the master (that's generating the
        # list of files) only runs on POSIX
        if not path.endswith('/'):
            path = path + '/'

        log.info(
            'Caching directory \'%s\' for environment \'%s\'', path, saltenv
        )
        # go through the list of all files finding ones that are in
        # the target directory and caching them
        for fn_ in self.file_list(saltenv):
            fn_ = sdecode(fn_)
            if fn_.strip() and fn_.startswith(path):
                if salt.utils.stringutils.check_include_exclude(
                        fn_, include_pat, exclude_pat):
                    fn_ = self.cache_file(
                        salt.utils.url.create(fn_), saltenv, cachedir=cachedir)
                    if fn_:
                        ret.append(fn_)

        if include_empty:
            # Break up the path into a list containing the bottom-level
            # directory (the one being recursively copied) and the directories
            # preceding it
            # separated = string.rsplit(path, '/', 1)
            # if len(separated) != 2:
            #     # No slashes in path. (So all files in saltenv will be copied)
            #     prefix = ''
            # else:
            #     prefix = separated[0]
            cachedir = self.get_cachedir(cachedir)

            dest = salt.utils.path.join(cachedir, 'files', saltenv)
            for fn_ in self.file_list_emptydirs(saltenv):
                fn_ = sdecode(fn_)
                if fn_.startswith(path):
                    minion_dir = '{0}/{1}'.format(dest, fn_)
                    if not os.path.isdir(minion_dir):
                        os.makedirs(minion_dir)
                    ret.append(minion_dir)
        return ret

    def cache_local_file(self, path, **kwargs):
        '''
        Cache a local file on the minion in the localfiles cache
        '''
        dest = os.path.join(self.opts['cachedir'], 'localfiles',
                            path.lstrip('/'))
        destdir = os.path.dirname(dest)

        if not os.path.isdir(destdir):
            os.makedirs(destdir)

        shutil.copyfile(path, dest)
        return dest

    def file_local_list(self, saltenv='base'):
        '''
        List files in the local minion files and localfiles caches
        '''
        filesdest = os.path.join(self.opts['cachedir'], 'files', saltenv)
        localfilesdest = os.path.join(self.opts['cachedir'], 'localfiles')

        fdest = self._file_local_list(filesdest)
        ldest = self._file_local_list(localfilesdest)
        return sorted(fdest.union(ldest))

    def file_list(self, saltenv='base', prefix=''):
        '''
        This function must be overwritten
        '''
        return []

    def dir_list(self, saltenv='base', prefix=''):
        '''
        This function must be overwritten
        '''
        return []

    def symlink_list(self, saltenv='base', prefix=''):
        '''
        This function must be overwritten
        '''
        return {}

    def is_cached(self, path, saltenv='base', cachedir=None):
        '''
        Returns the full path to a file if it is cached locally on the minion
        otherwise returns a blank string
        '''
        if path.startswith('salt://'):
            path, senv = salt.utils.url.parse(path)
            if senv:
                saltenv = senv

        escaped = True if salt.utils.url.is_escaped(path) else False

        # also strip escape character '|'
        localsfilesdest = os.path.join(
            self.opts['cachedir'], 'localfiles', path.lstrip('|/'))
        filesdest = os.path.join(
            self.opts['cachedir'], 'files', saltenv, path.lstrip('|/'))
        extrndest = self._extrn_path(path, saltenv, cachedir=cachedir)

        if os.path.exists(filesdest):
            return salt.utils.url.escape(filesdest) if escaped else filesdest
        elif os.path.exists(localsfilesdest):
            return salt.utils.url.escape(localsfilesdest) \
                if escaped \
                else localsfilesdest
        elif os.path.exists(extrndest):
            return extrndest

        return ''

    def list_states(self, saltenv):
        '''
        Return a list of all available sls modules on the master for a given
        environment
        '''

        limit_traversal = self.opts.get('fileserver_limit_traversal', False)
        states = []

        if limit_traversal:
            if saltenv not in self.opts['file_roots']:
                log.warning(
                    'During an attempt to list states for saltenv \'%s\', '
                    'the environment could not be found in the configured '
                    'file roots', saltenv
                )
                return states
            for path in self.opts['file_roots'][saltenv]:
                for root, dirs, files in os.walk(path, topdown=True):  # future lint: disable=blacklisted-function
                    root = salt.utils.data.decode(root)
                    files = salt.utils.data.decode(files)
                    log.debug(
                        'Searching for states in dirs %s and files %s',
                        salt.utils.data.decode(dirs), files
                    )
                    if not [filename.endswith('.sls') for filename in files]:
                        #  Use shallow copy so we don't disturb the memory used
                        #  by os.walk. Otherwise this breaks!
                        del dirs[:]
                    else:
                        for found_file in files:
                            stripped_root = os.path.relpath(root, path)
                            if salt.utils.platform.is_windows():
                                stripped_root = stripped_root.replace('\\', '/')
                            stripped_root = stripped_root.replace('/', '.')
                            if found_file.endswith(('.sls')):
                                if found_file.endswith('init.sls'):
                                    if stripped_root.endswith('.'):
                                        stripped_root = stripped_root.rstrip('.')
                                    states.append(stripped_root)
                                else:
                                    if not stripped_root.endswith('.'):
                                        stripped_root += '.'
                                    if stripped_root.startswith('.'):
                                        stripped_root = stripped_root.lstrip('.')
                                    states.append(stripped_root + found_file[:-4])
        else:
            for path in self.file_list(saltenv):
                if salt.utils.platform.is_windows():
                    path = path.replace('\\', '/')
                if path.endswith('.sls'):
                    # is an sls module!
                    if path.endswith('/init.sls'):
                        states.append(path.replace('/', '.')[:-9])
                    else:
                        states.append(path.replace('/', '.')[:-4])
        return states

    def get_state(self, sls, saltenv, cachedir=None):
        '''
        Get a state file from the master and store it in the local minion
        cache; return the location of the file
        '''
        if '.' in sls:
            sls = sls.replace('.', '/')
        sls_url = salt.utils.url.create(sls + '.sls')
        init_url = salt.utils.url.create(sls + '/init.sls')
        for path in [sls_url, init_url]:
            dest = self.cache_file(path, saltenv, cachedir=cachedir)
            if dest:
                return {'source': path, 'dest': dest}
        return {}

    def get_dir(self, path, dest='', saltenv='base', gzip=None,
                cachedir=None):
        '''
        Get a directory recursively from the salt-master
        '''
        ret = []
        # Strip trailing slash
        path = self._check_proto(path).rstrip('/')
        # Break up the path into a list containing the bottom-level directory
        # (the one being recursively copied) and the directories preceding it
        separated = path.rsplit('/', 1)
        if len(separated) != 2:
            # No slashes in path. (This means all files in saltenv will be
            # copied)
            prefix = ''
        else:
            prefix = separated[0]

        # Copy files from master
        for fn_ in self.file_list(saltenv, prefix=path):
            # Prevent files in "salt://foobar/" (or salt://foo.sh) from
            # matching a path of "salt://foo"
            try:
                if fn_[len(path)] != '/':
                    continue
            except IndexError:
                continue
            # Remove the leading directories from path to derive
            # the relative path on the minion.
            minion_relpath = fn_[len(prefix):].lstrip('/')
            ret.append(
               self.get_file(
                  salt.utils.url.create(fn_),
                  '{0}/{1}'.format(dest, minion_relpath),
                  True, saltenv, gzip
               )
            )
        # Replicate empty dirs from master
        try:
            for fn_ in self.file_list_emptydirs(saltenv, prefix=path):
                # Prevent an empty dir "salt://foobar/" from matching a path of
                # "salt://foo"
                try:
                    if fn_[len(path)] != '/':
                        continue
                except IndexError:
                    continue
                # Remove the leading directories from path to derive
                # the relative path on the minion.
                minion_relpath = fn_[len(prefix):].lstrip('/')
                minion_mkdir = '{0}/{1}'.format(dest, minion_relpath)
                if not os.path.isdir(minion_mkdir):
                    os.makedirs(minion_mkdir)
                ret.append(minion_mkdir)
        except TypeError:
            pass
        ret.sort()
        return ret

    def get_url(self, url, dest, makedirs=False, saltenv='base',
                no_cache=False, cachedir=None, source_hash=None):
        '''
        Get a single file from a URL.
        '''
        url_data = urlparse(url)
        url_scheme = url_data.scheme
        url_path = os.path.join(
                url_data.netloc, url_data.path).rstrip(os.sep)

        # If dest is a directory, rewrite dest with filename
        if dest is not None \
                and (os.path.isdir(dest) or dest.endswith(('/', '\\'))):
            if url_data.query or len(url_data.path) > 1 and not url_data.path.endswith('/'):
                strpath = url.split('/')[-1]
            else:
                strpath = 'index.html'

            if salt.utils.platform.is_windows():
                strpath = salt.utils.path.sanitize_win_path(strpath)

            dest = os.path.join(dest, strpath)

        if url_scheme and url_scheme.lower() in string.ascii_lowercase:
            url_path = ':'.join((url_scheme, url_path))
            url_scheme = 'file'

        if url_scheme in ('file', ''):
            # Local filesystem
            if not os.path.isabs(url_path):
                raise CommandExecutionError(
                    'Path \'{0}\' is not absolute'.format(url_path)
                )
            if dest is None:
                with salt.utils.files.fopen(url_path, 'rb') as fp_:
                    data = fp_.read()
                return data
            return url_path

        if url_scheme == 'salt':
            result = self.get_file(url, dest, makedirs, saltenv, cachedir=cachedir)
            if result and dest is None:
                with salt.utils.files.fopen(result, 'rb') as fp_:
                    data = fp_.read()
                return data
            return result

        if dest:
            destdir = os.path.dirname(dest)
            if not os.path.isdir(destdir):
                if makedirs:
                    os.makedirs(destdir)
                else:
                    return ''
        elif not no_cache:
            dest = self._extrn_path(url, saltenv, cachedir=cachedir)
            if source_hash is not None:
                try:
                    source_hash = source_hash.split('=')[-1]
                    form = salt.utils.files.HASHES_REVMAP[len(source_hash)]
                    if salt.utils.hashutils.get_hash(dest, form) == source_hash:
                        log.debug(
                            'Cached copy of %s (%s) matches source_hash %s, '
                            'skipping download', url, dest, source_hash
                        )
                        return dest
                except (AttributeError, KeyError, IOError, OSError):
                    pass
            destdir = os.path.dirname(dest)
            if not os.path.isdir(destdir):
                os.makedirs(destdir)

        if url_data.scheme == 's3':
            try:
                def s3_opt(key, default=None):
                    '''
                    Get value of s3.<key> from Minion config or from Pillar
                    '''
                    if 's3.' + key in self.opts:
                        return self.opts['s3.' + key]
                    try:
                        return self.opts['pillar']['s3'][key]
                    except (KeyError, TypeError):
                        return default
                self.utils['s3.query'](method='GET',
                                       bucket=url_data.netloc,
                                       path=url_data.path[1:],
                                       return_bin=False,
                                       local_file=dest,
                                       action=None,
                                       key=s3_opt('key'),
                                       keyid=s3_opt('keyid'),
                                       service_url=s3_opt('service_url'),
                                       verify_ssl=s3_opt('verify_ssl', True),
                                       location=s3_opt('location'),
                                       path_style=s3_opt('path_style', False),
                                       https_enable=s3_opt('https_enable', True))
                return dest
            except Exception as exc:
                raise MinionError(
                    'Could not fetch from {0}. Exception: {1}'.format(url, exc)
                )
        if url_data.scheme == 'ftp':
            try:
                ftp = ftplib.FTP()
                ftp.connect(url_data.hostname, url_data.port)
                ftp.login(url_data.username, url_data.password)
                with salt.utils.files.fopen(dest, 'wb') as fp_:
                    ftp.retrbinary('RETR {0}'.format(url_data.path), fp_.write)
                ftp.quit()
                return dest
            except Exception as exc:
                raise MinionError('Could not retrieve {0} from FTP server. Exception: {1}'.format(url, exc))

        if url_data.scheme == 'swift':
            try:
                def swift_opt(key, default):
                    '''
                    Get value of <key> from Minion config or from Pillar
                    '''
                    if key in self.opts:
                        return self.opts[key]
                    try:
                        return self.opts['pillar'][key]
                    except (KeyError, TypeError):
                        return default

                swift_conn = SaltSwift(swift_opt('keystone.user', None),
                                       swift_opt('keystone.tenant', None),
                                       swift_opt('keystone.auth_url', None),
                                       swift_opt('keystone.password', None))

                swift_conn.get_object(url_data.netloc,
                                      url_data.path[1:],
                                      dest)
                return dest
            except Exception:
                raise MinionError('Could not fetch from {0}'.format(url))

        get_kwargs = {}
        if url_data.username is not None \
                and url_data.scheme in ('http', 'https'):
            netloc = url_data.netloc
            at_sign_pos = netloc.rfind('@')
            if at_sign_pos != -1:
                netloc = netloc[at_sign_pos + 1:]
            fixed_url = urlunparse(
                (url_data.scheme, netloc, url_data.path,
                 url_data.params, url_data.query, url_data.fragment))
            get_kwargs['auth'] = (url_data.username, url_data.password)
        else:
            fixed_url = url

        destfp = None
        try:
            # Tornado calls streaming_callback on redirect response bodies.
            # But we need streaming to support fetching large files (> RAM
            # avail). Here we are working around this by disabling recording
            # the body for redirections. The issue is fixed in Tornado 4.3.0
            # so on_header callback could be removed when we'll deprecate
            # Tornado<4.3.0. See #27093 and #30431 for details.

            # Use list here to make it writable inside the on_header callback.
            # Simple bool doesn't work here: on_header creates a new local
            # variable instead. This could be avoided in Py3 with 'nonlocal'
            # statement. There is no Py2 alternative for this.
            #
            # write_body[0] is used by the on_chunk callback to tell it whether
            #   or not we need to write the body of the request to disk. For
            #   30x redirects we set this to False because we don't want to
            #   write the contents to disk, as we will need to wait until we
            #   get to the redirected URL.
            #
            # write_body[1] will contain a tornado.httputil.HTTPHeaders
            #   instance that we will use to parse each header line. We
            #   initialize this to False, and after we parse the status line we
            #   will replace it with the HTTPHeaders instance. If/when we have
            #   found the encoding used in the request, we set this value to
            #   False to signify that we are done parsing.
            #
            # write_body[2] is where the encoding will be stored
            write_body = [None, False, None]

            def on_header(hdr):
                if write_body[1] is not False and write_body[2] is None:
                    if not hdr.strip() and 'Content-Type' not in write_body[1]:
                        # If write_body[0] is True, then we are not following a
                        # redirect (initial response was a 200 OK). So there is
                        # no need to reset write_body[0].
                        if write_body[0] is not True:
                            # We are following a redirect, so we need to reset
                            # write_body[0] so that we properly follow it.
                            write_body[0] = None
                        # We don't need the HTTPHeaders object anymore
                        write_body[1] = False
                        return
                    # Try to find out what content type encoding is used if
                    # this is a text file
                    write_body[1].parse_line(hdr)  # pylint: disable=no-member
                    if 'Content-Type' in write_body[1]:
                        content_type = write_body[1].get('Content-Type')  # pylint: disable=no-member
                        if not content_type.startswith('text'):
                            write_body[1] = write_body[2] = False
                        else:
                            encoding = 'utf-8'
                            fields = content_type.split(';')
                            for field in fields:
                                if 'encoding' in field:
                                    encoding = field.split('encoding=')[-1]
                            write_body[2] = encoding
                            # We have found our encoding. Stop processing headers.
                            write_body[1] = False

                        # If write_body[0] is False, this means that this
                        # header is a 30x redirect, so we need to reset
                        # write_body[0] to None so that we parse the HTTP
                        # status code from the redirect target. Additionally,
                        # we need to reset write_body[2] so that we inspect the
                        # headers for the Content-Type of the URL we're
                        # following.
                        if write_body[0] is write_body[1] is False:
                            write_body[0] = write_body[2] = None

                # Check the status line of the HTTP request
                if write_body[0] is None:
                    try:
                        hdr = parse_response_start_line(hdr)
                    except HTTPInputError:
                        # Not the first line, do nothing
                        return
                    write_body[0] = hdr.code not in [301, 302, 303, 307]
                    write_body[1] = HTTPHeaders()

            if no_cache:
                result = []

                def on_chunk(chunk):
                    if write_body[0]:
                        if write_body[2]:
                            chunk = chunk.decode(write_body[2])
                        result.append(chunk)
            else:
                dest_tmp = u"{0}.part".format(dest)
                # We need an open filehandle to use in the on_chunk callback,
                # that's why we're not using a with clause here.
                destfp = salt.utils.files.fopen(dest_tmp, 'wb')  # pylint: disable=resource-leakage

                def on_chunk(chunk):
                    if write_body[0]:
                        destfp.write(chunk)

            query = salt.utils.http.query(
                fixed_url,
                stream=True,
                streaming_callback=on_chunk,
                header_callback=on_header,
                username=url_data.username,
                password=url_data.password,
                opts=self.opts,
                **get_kwargs
            )
            if 'handle' not in query:
                raise MinionError('Error: {0} reading {1}'.format(query['error'], url))
            if no_cache:
                if write_body[2]:
                    return ''.join(result)
                return b''.join(result)
            else:
                destfp.close()
                destfp = None
                salt.utils.files.rename(dest_tmp, dest)
                return dest
        except HTTPError as exc:
            raise MinionError('HTTP error {0} reading {1}: {3}'.format(
                exc.code,
                url,
                *BaseHTTPServer.BaseHTTPRequestHandler.responses[exc.code]))
        except URLError as exc:
            raise MinionError('Error reading {0}: {1}'.format(url, exc.reason))
        finally:
            if destfp is not None:
                destfp.close()

    def get_template(
            self,
            url,
            dest,
            template='jinja',
            makedirs=False,
            saltenv='base',
            cachedir=None,
            **kwargs):
        '''
        Cache a file then process it as a template
        '''
        if 'env' in kwargs:
            # "env" is not supported; Use "saltenv".
            kwargs.pop('env')

        kwargs['saltenv'] = saltenv
        url_data = urlparse(url)
        sfn = self.cache_file(url, saltenv, cachedir=cachedir)
        if not os.path.exists(sfn):
            return ''
        if template in salt.utils.templates.TEMPLATE_REGISTRY:
            data = salt.utils.templates.TEMPLATE_REGISTRY[template](
                sfn,
                **kwargs
            )
        else:
            log.error(
                'Attempted to render template with unavailable engine %s',
                template
            )
            return ''
        if not data['result']:
            # Failed to render the template
            log.error('Failed to render template with error: %s', data['data'])
            return ''
        if not dest:
            # No destination passed, set the dest as an extrn_files cache
            dest = self._extrn_path(url, saltenv, cachedir=cachedir)
            # If Salt generated the dest name, create any required dirs
            makedirs = True

        destdir = os.path.dirname(dest)
        if not os.path.isdir(destdir):
            if makedirs:
                os.makedirs(destdir)
            else:
                salt.utils.files.safe_rm(data['data'])
                return ''
        shutil.move(data['data'], dest)
        return dest

    def _extrn_path(self, url, saltenv, cachedir=None):
        '''
        Return the extrn_filepath for a given url
        '''
        url_data = urlparse(url)
        if salt.utils.platform.is_windows():
            netloc = salt.utils.path.sanitize_win_path(url_data.netloc)
        else:
            netloc = url_data.netloc

        # Strip user:pass from URLs
        netloc = netloc.split('@')[-1]

        if cachedir is None:
            cachedir = self.opts['cachedir']
        elif not os.path.isabs(cachedir):
            cachedir = os.path.join(self.opts['cachedir'], cachedir)

        if url_data.query:
            file_name = '-'.join([url_data.path, url_data.query])
        else:
            file_name = url_data.path

<<<<<<< HEAD
        return salt.utils.path.join(
=======
        if len(file_name) > MAX_FILENAME_LENGTH:
            file_name = salt.utils.hashutils.sha256_digest(file_name)

        return salt.utils.path_join(
>>>>>>> 46618d2c
            cachedir,
            'extrn_files',
            saltenv,
            netloc,
            file_name
        )


class LocalClient(Client):
    '''
    Use the local_roots option to parse a local file root
    '''
    def __init__(self, opts):
        Client.__init__(self, opts)

    def _find_file(self, path, saltenv='base'):
        '''
        Locate the file path
        '''
        fnd = {'path': '',
               'rel': ''}

        if saltenv not in self.opts['file_roots']:
            return fnd
        if salt.utils.url.is_escaped(path):
            # The path arguments are escaped
            path = salt.utils.url.unescape(path)
        for root in self.opts['file_roots'][saltenv]:
            full = os.path.join(root, path)
            if os.path.isfile(full):
                fnd['path'] = full
                fnd['rel'] = path
                return fnd
        return fnd

    def get_file(self,
                 path,
                 dest='',
                 makedirs=False,
                 saltenv='base',
                 gzip=None,
                 cachedir=None):
        '''
        Copies a file from the local files directory into :param:`dest`
        gzip compression settings are ignored for local files
        '''
        path = self._check_proto(path)
        fnd = self._find_file(path, saltenv)
        fnd_path = fnd.get('path')
        if not fnd_path:
            return ''

        return fnd_path

    def file_list(self, saltenv='base', prefix=''):
        '''
        Return a list of files in the given environment
        with optional relative prefix path to limit directory traversal
        '''
        ret = []
        if saltenv not in self.opts['file_roots']:
            return ret
        prefix = prefix.strip('/')
        for path in self.opts['file_roots'][saltenv]:
            for root, dirs, files in salt.utils.path.os_walk(
                os.path.join(path, prefix), followlinks=True
            ):
                # Don't walk any directories that match file_ignore_regex or glob
                dirs[:] = [d for d in dirs if not salt.fileserver.is_file_ignored(self.opts, d)]
                for fname in files:
                    relpath = os.path.relpath(os.path.join(root, fname), path)
                    ret.append(sdecode(relpath))
        return ret

    def file_list_emptydirs(self, saltenv='base', prefix=''):
        '''
        List the empty dirs in the file_roots
        with optional relative prefix path to limit directory traversal
        '''
        ret = []
        prefix = prefix.strip('/')
        if saltenv not in self.opts['file_roots']:
            return ret
        for path in self.opts['file_roots'][saltenv]:
            for root, dirs, files in salt.utils.path.os_walk(
                os.path.join(path, prefix), followlinks=True
            ):
                # Don't walk any directories that match file_ignore_regex or glob
                dirs[:] = [d for d in dirs if not salt.fileserver.is_file_ignored(self.opts, d)]
                if len(dirs) == 0 and len(files) == 0:
                    ret.append(sdecode(os.path.relpath(root, path)))
        return ret

    def dir_list(self, saltenv='base', prefix=''):
        '''
        List the dirs in the file_roots
        with optional relative prefix path to limit directory traversal
        '''
        ret = []
        if saltenv not in self.opts['file_roots']:
            return ret
        prefix = prefix.strip('/')
        for path in self.opts['file_roots'][saltenv]:
            for root, dirs, files in salt.utils.path.os_walk(
                os.path.join(path, prefix), followlinks=True
            ):
                ret.append(sdecode(os.path.relpath(root, path)))
        return ret

    def __get_file_path(self, path, saltenv='base'):
        '''
        Return either a file path or the result of a remote find_file call.
        '''
        try:
            path = self._check_proto(path)
        except MinionError as err:
            # Local file path
            if not os.path.isfile(path):
                log.warning(
                    'specified file %s is not present to generate hash: %s',
                    path, err
                )
                return None
            else:
                return path
        return self._find_file(path, saltenv)

    def hash_file(self, path, saltenv='base'):
        '''
        Return the hash of a file, to get the hash of a file in the file_roots
        prepend the path with salt://<file on server> otherwise, prepend the
        file with / for a local file.
        '''
        ret = {}
        fnd = self.__get_file_path(path, saltenv)
        if fnd is None:
            return ret

        try:
            # Remote file path (self._find_file() invoked)
            fnd_path = fnd['path']
        except TypeError:
            # Local file path
            fnd_path = fnd

        hash_type = self.opts.get('hash_type', 'md5')
        ret['hsum'] = salt.utils.hashutils.get_hash(fnd_path, form=hash_type)
        ret['hash_type'] = hash_type
        return ret

    def hash_and_stat_file(self, path, saltenv='base'):
        '''
        Return the hash of a file, to get the hash of a file in the file_roots
        prepend the path with salt://<file on server> otherwise, prepend the
        file with / for a local file.

        Additionally, return the stat result of the file, or None if no stat
        results were found.
        '''
        ret = {}
        fnd = self.__get_file_path(path, saltenv)
        if fnd is None:
            return ret, None

        try:
            # Remote file path (self._find_file() invoked)
            fnd_path = fnd['path']
            fnd_stat = fnd.get('stat')
        except TypeError:
            # Local file path
            fnd_path = fnd
            try:
                fnd_stat = list(os.stat(fnd_path))
            except Exception:
                fnd_stat = None

        hash_type = self.opts.get('hash_type', 'md5')
        ret['hsum'] = salt.utils.hashutils.get_hash(fnd_path, form=hash_type)
        ret['hash_type'] = hash_type
        return ret, fnd_stat

    def list_env(self, saltenv='base'):
        '''
        Return a list of the files in the file server's specified environment
        '''
        return self.file_list(saltenv)

    def master_opts(self):
        '''
        Return the master opts data
        '''
        return self.opts

    def envs(self):
        '''
        Return the available environments
        '''
        ret = []
        for saltenv in self.opts['file_roots']:
            ret.append(saltenv)
        return ret

    def master_tops(self):
        '''
        Originally returned information via the external_nodes subsystem.
        External_nodes was deprecated and removed in
        2014.1.6 in favor of master_tops (which had been around since pre-0.17).
             salt-call --local state.show_top
        ends up here, but master_tops has not been extended to support
        show_top in a completely local environment yet.  It's worth noting
        that originally this fn started with
            if 'external_nodes' not in opts: return {}
        So since external_nodes is gone now, we are just returning the
        empty dict.
        '''
        return {}


class RemoteClient(Client):
    '''
    Interact with the salt master file server.
    '''
    def __init__(self, opts):
        Client.__init__(self, opts)
        self.channel = salt.transport.Channel.factory(self.opts)
        if hasattr(self.channel, 'auth'):
            self.auth = self.channel.auth
        else:
            self.auth = ''

    def _refresh_channel(self):
        '''
        Reset the channel, in the event of an interruption
        '''
        self.channel = salt.transport.Channel.factory(self.opts)
        return self.channel

    def get_file(self,
                 path,
                 dest='',
                 makedirs=False,
                 saltenv='base',
                 gzip=None,
                 cachedir=None):
        '''
        Get a single file from the salt-master
        path must be a salt server location, aka, salt://path/to/file, if
        dest is omitted, then the downloaded file will be placed in the minion
        cache
        '''
        path, senv = salt.utils.url.split_env(path)
        if senv:
            saltenv = senv

        if not salt.utils.platform.is_windows():
            hash_server, stat_server = self.hash_and_stat_file(path, saltenv)
            try:
                mode_server = stat_server[0]
            except (IndexError, TypeError):
                mode_server = None
        else:
            hash_server = self.hash_file(path, saltenv)
            mode_server = None

        # Check if file exists on server, before creating files and
        # directories
        if hash_server == '':
            log.debug(
                'Could not find file \'%s\' in saltenv \'%s\'',
                path, saltenv
            )
            return False

        # If dest is a directory, rewrite dest with filename
        if dest is not None \
                and (os.path.isdir(dest) or dest.endswith(('/', '\\'))):
            dest = os.path.join(dest, os.path.basename(path))
            log.debug(
                'In saltenv \'%s\', \'%s\' is a directory. Changing dest to '
                '\'%s\'', saltenv, os.path.dirname(dest), dest
            )

        # Hash compare local copy with master and skip download
        # if no difference found.
        dest2check = dest
        if not dest2check:
            rel_path = self._check_proto(path)

            log.debug(
                'In saltenv \'%s\', looking at rel_path \'%s\' to resolve '
                '\'%s\'', saltenv, rel_path, path
            )
            with self._cache_loc(
                    rel_path, saltenv, cachedir=cachedir) as cache_dest:
                dest2check = cache_dest

        log.debug(
            'In saltenv \'%s\', ** considering ** path \'%s\' to resolve '
            '\'%s\'', saltenv, dest2check, path
        )

        if dest2check and os.path.isfile(dest2check):
            if not salt.utils.platform.is_windows():
                hash_local, stat_local = \
                    self.hash_and_stat_file(dest2check, saltenv)
                try:
                    mode_local = stat_local[0]
                except (IndexError, TypeError):
                    mode_local = None
            else:
                hash_local = self.hash_file(dest2check, saltenv)
                mode_local = None

            if hash_local == hash_server:
                return dest2check

        log.debug(
            'Fetching file from saltenv \'%s\', ** attempting ** \'%s\'',
            saltenv, path
        )
        d_tries = 0
        transport_tries = 0
        path = self._check_proto(path)
        load = {'path': path,
                'saltenv': saltenv,
                'cmd': '_serve_file'}
        if gzip:
            gzip = int(gzip)
            load['gzip'] = gzip

        fn_ = None
        if dest:
            destdir = os.path.dirname(dest)
            if not os.path.isdir(destdir):
                if makedirs:
                    try:
                        os.makedirs(destdir)
                    except OSError as exc:
                        if exc.errno != errno.EEXIST:  # ignore if it was there already
                            raise
                else:
                    return False
            # We need an open filehandle here, that's why we're not using a
            # with clause:
            fn_ = salt.utils.files.fopen(dest, 'wb+')  # pylint: disable=resource-leakage
        else:
            log.debug('No dest file found')

        while True:
            if not fn_:
                load['loc'] = 0
            else:
                load['loc'] = fn_.tell()
            data = self.channel.send(load, raw=True)
            if six.PY3:
                # Sometimes the source is local (eg when using
                # 'salt.fileserver.FSChan'), in which case the keys are
                # already strings. Sometimes the source is remote, in which
                # case the keys are bytes due to raw mode. Standardize on
                # strings for the top-level keys to simplify things.
                data = decode_dict_keys_to_str(data)
            try:
                if not data['data']:
                    if not fn_ and data['dest']:
                        # This is a 0 byte file on the master
                        with self._cache_loc(
                                data['dest'],
                                saltenv,
                                cachedir=cachedir) as cache_dest:
                            dest = cache_dest
                            with salt.utils.files.fopen(cache_dest, 'wb+') as ofile:
                                ofile.write(data['data'])
                    if 'hsum' in data and d_tries < 3:
                        # Master has prompted a file verification, if the
                        # verification fails, re-download the file. Try 3 times
                        d_tries += 1
                        hsum = salt.utils.hashutils.get_hash(dest, salt.utils.stringutils.to_str(data.get('hash_type', b'md5')))
                        if hsum != data['hsum']:
                            log.warning(
                                'Bad download of file %s, attempt %d of 3',
                                path, d_tries
                            )
                            continue
                    break
                if not fn_:
                    with self._cache_loc(
                            data['dest'],
                            saltenv,
                            cachedir=cachedir) as cache_dest:
                        dest = cache_dest
                        # If a directory was formerly cached at this path, then
                        # remove it to avoid a traceback trying to write the file
                        if os.path.isdir(dest):
                            salt.utils.files.rm_rf(dest)
                        fn_ = salt.utils.atomicfile.atomic_open(dest, 'wb+')
                if data.get('gzip', None):
                    data = salt.utils.gzip_util.uncompress(data['data'])
                else:
                    data = data['data']
                if six.PY3 and isinstance(data, str):
                    data = data.encode()
                fn_.write(data)
            except (TypeError, KeyError) as exc:
                try:
                    data_type = type(data).__name__
                except AttributeError:
                    # Shouldn't happen, but don't let this cause a traceback.
                    data_type = six.text_type(type(data))
                transport_tries += 1
                log.warning(
                    'Data transport is broken, got: %s, type: %s, '
                    'exception: %s, attempt %d of 3',
                    data, data_type, exc, transport_tries
                )
                self._refresh_channel()
                if transport_tries > 3:
                    log.error(
                        'Data transport is broken, got: %s, type: %s, '
                        'exception: %s, retry attempts exhausted',
                        data, data_type, exc
                    )
                    break

        if fn_:
            fn_.close()
            log.info(
                'Fetching file from saltenv \'%s\', ** done ** \'%s\'',
                saltenv, path
            )
        else:
            log.debug(
                'In saltenv \'%s\', we are ** missing ** the file \'%s\'',
                saltenv, path
            )

        return dest

    def file_list(self, saltenv='base', prefix=''):
        '''
        List the files on the master
        '''
        load = {'saltenv': saltenv,
                'prefix': prefix,
                'cmd': '_file_list'}
        return salt.utils.data.decode(self.channel.send(load)) if six.PY2 \
            else self.channel.send(load)

    def file_list_emptydirs(self, saltenv='base', prefix=''):
        '''
        List the empty dirs on the master
        '''
        load = {'saltenv': saltenv,
                'prefix': prefix,
                'cmd': '_file_list_emptydirs'}
        return salt.utils.data.decode(self.channel.send(load)) if six.PY2 \
            else self.channel.send(load)

    def dir_list(self, saltenv='base', prefix=''):
        '''
        List the dirs on the master
        '''
        load = {'saltenv': saltenv,
                'prefix': prefix,
                'cmd': '_dir_list'}
        return salt.utils.data.decode(self.channel.send(load)) if six.PY2 \
            else self.channel.send(load)

    def symlink_list(self, saltenv='base', prefix=''):
        '''
        List symlinked files and dirs on the master
        '''
        load = {'saltenv': saltenv,
                'prefix': prefix,
                'cmd': '_symlink_list'}
        return salt.utils.data.decode(self.channel.send(load)) if six.PY2 \
            else self.channel.send(load)

    def __hash_and_stat_file(self, path, saltenv='base'):
        '''
        Common code for hashing and stating files
        '''
        try:
            path = self._check_proto(path)
        except MinionError as err:
            if not os.path.isfile(path):
                log.warning(
                    'specified file %s is not present to generate hash: %s',
                    path, err
                )
                return {}, None
            else:
                ret = {}
                hash_type = self.opts.get('hash_type', 'md5')
                ret['hsum'] = salt.utils.hashutils.get_hash(path, form=hash_type)
                ret['hash_type'] = hash_type
                return ret
        load = {'path': path,
                'saltenv': saltenv,
                'cmd': '_file_hash'}
        return self.channel.send(load)

    def hash_file(self, path, saltenv='base'):
        '''
        Return the hash of a file, to get the hash of a file on the salt
        master file server prepend the path with salt://<file on server>
        otherwise, prepend the file with / for a local file.
        '''
        return self.__hash_and_stat_file(path, saltenv)

    def hash_and_stat_file(self, path, saltenv='base'):
        '''
        The same as hash_file, but also return the file's mode, or None if no
        mode data is present.
        '''
        hash_result = self.hash_file(path, saltenv)
        try:
            path = self._check_proto(path)
        except MinionError as err:
            if not os.path.isfile(path):
                return hash_result, None
            else:
                try:
                    return hash_result, list(os.stat(path))
                except Exception:
                    return hash_result, None
        load = {'path': path,
                'saltenv': saltenv,
                'cmd': '_file_find'}
        fnd = self.channel.send(load)
        try:
            stat_result = fnd.get('stat')
        except AttributeError:
            stat_result = None
        return hash_result, stat_result

    def list_env(self, saltenv='base'):
        '''
        Return a list of the files in the file server's specified environment
        '''
        load = {'saltenv': saltenv,
                'cmd': '_file_list'}
        return salt.utils.data.decode(self.channel.send(load)) if six.PY2 \
            else self.channel.send(load)

    def envs(self):
        '''
        Return a list of available environments
        '''
        load = {'cmd': '_file_envs'}
        return salt.utils.data.decode(self.channel.send(load)) if six.PY2 \
            else self.channel.send(load)

    def master_opts(self):
        '''
        Return the master opts data
        '''
        load = {'cmd': '_master_opts'}
        return salt.utils.data.decode(self.channel.send(load)) if six.PY2 \
            else self.channel.send(load)

    def master_tops(self):
        '''
        Return the metadata derived from the master_tops system
        '''
        log.debug(
            'The _ext_nodes master function has been renamed to _master_tops. '
            'To ensure compatibility when using older Salt masters we will '
            'continue to invoke the function as _ext_nodes until the '
            'Magnesium release.'
        )
        # TODO: Change back to _master_tops
        # for Magnesium release
        load = {'cmd': '_ext_nodes',
                'id': self.opts['id'],
                'opts': self.opts}
        if self.auth:
            load['tok'] = self.auth.gen_token(b'salt')
        return salt.utils.data.decode(self.channel.send(load)) if six.PY2 \
            else self.channel.send(load)


class FSClient(RemoteClient):
    '''
    A local client that uses the RemoteClient but substitutes the channel for
    the FSChan object
    '''
    def __init__(self, opts):  # pylint: disable=W0231
        Client.__init__(self, opts)  # pylint: disable=W0233
        self.channel = salt.fileserver.FSChan(opts)
        self.auth = DumbAuth()


class DumbAuth(object):
    '''
    The dumbauth class is used to stub out auth calls fired from the FSClient
    subsystem
    '''
    def gen_token(self, clear_tok):
        return clear_tok<|MERGE_RESOLUTION|>--- conflicted
+++ resolved
@@ -832,14 +832,10 @@
         else:
             file_name = url_data.path
 
-<<<<<<< HEAD
-        return salt.utils.path.join(
-=======
         if len(file_name) > MAX_FILENAME_LENGTH:
             file_name = salt.utils.hashutils.sha256_digest(file_name)
 
-        return salt.utils.path_join(
->>>>>>> 46618d2c
+        return salt.utils.path.join(
             cachedir,
             'extrn_files',
             saltenv,
