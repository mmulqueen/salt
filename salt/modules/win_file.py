--- conflicted
+++ resolved
@@ -84,12 +84,8 @@
             global access, copy, readdir, rmdir, truncate, replace, search
             global _binary_replace, _get_bkroot, list_backups, restore_backup
             global blockreplace, prepend, seek_read, seek_write, rename, lstat
-<<<<<<< HEAD
-            global path_exists_glob
             global write, pardir, join
-=======
             global path_exists_glob, _mkstemp_copy
->>>>>>> 3df2a8e8
 
             replace = _namespaced_function(replace, globals())
             search = _namespaced_function(search, globals())
@@ -139,13 +135,10 @@
             rename = _namespaced_function(rename, globals())
             lstat = _namespaced_function(lstat, globals())
             path_exists_glob = _namespaced_function(path_exists_glob, globals())
-<<<<<<< HEAD
             write = _namespaced_function(write, globals())
             pardir = _namespaced_function(pardir, globals())
             join = _namespaced_function(join, globals())
-=======
             _mkstemp_copy = _namespaced_function(_mkstemp_copy, globals())
->>>>>>> 3df2a8e8
 
             return __virtualname__
     return False
