# -*- coding: utf-8 -*-
'''
A module for shelling out.

Keep in mind that this module is insecure, in that it can give whomever has
access to the master root execution access to all salt minions.
'''
from __future__ import absolute_import, print_function, unicode_literals

# Import python libs
import functools
import glob
import logging
import os
import shutil
import subprocess
import sys
import time
import traceback
import fnmatch
import base64
import re
import tempfile

# Import salt libs
import salt.utils.args
import salt.utils.data
import salt.utils.files
import salt.utils.json
import salt.utils.path
import salt.utils.platform
import salt.utils.powershell
import salt.utils.stringutils
import salt.utils.templates
import salt.utils.timed_subprocess
import salt.utils.user
import salt.utils.versions
import salt.utils.vt
import salt.grains.extra
from salt.ext import six
from salt.exceptions import CommandExecutionError, TimedProcTimeoutError, \
    SaltInvocationError
from salt.log import LOG_LEVELS
from salt.ext.six.moves import range, zip

# Only available on POSIX systems, nonfatal on windows
try:
    import pwd
    import grp
except ImportError:
    pass

if salt.utils.platform.is_windows():
    from salt.utils.win_runas import runas as win_runas
    from salt.utils.win_functions import escape_argument as _cmd_quote
    HAS_WIN_RUNAS = True
else:
    from salt.ext.six.moves import shlex_quote as _cmd_quote
    HAS_WIN_RUNAS = False

__proxyenabled__ = ['*']
# Define the module's virtual name
__virtualname__ = 'cmd'

# Set up logging
log = logging.getLogger(__name__)

DEFAULT_SHELL = salt.grains.extra.shell()['shell']


# Overwriting the cmd python module makes debugging modules with pdb a bit
# harder so lets do it this way instead.
def __virtual__():
    return __virtualname__


def _check_cb(cb_):
    '''
    If the callback is None or is not callable, return a lambda that returns
    the value passed.
    '''
    if cb_ is not None:
        if hasattr(cb_, '__call__'):
            return cb_
        else:
            log.error('log_callback is not callable, ignoring')
    return lambda x: x


def _python_shell_default(python_shell, __pub_jid):
    '''
    Set python_shell default based on remote execution and __opts__['cmd_safe']
    '''
    try:
        # Default to python_shell=True when run directly from remote execution
        # system. Cross-module calls won't have a jid.
        if __pub_jid and python_shell is None:
            return True
        elif __opts__.get('cmd_safe', True) is False and python_shell is None:
            # Override-switch for python_shell
            return True
    except NameError:
        pass
    return python_shell


def _chroot_pids(chroot):
    pids = []
    for root in glob.glob('/proc/[0-9]*/root'):
        try:
            link = os.path.realpath(root)
            if link.startswith(chroot):
                pids.append(int(os.path.basename(
                    os.path.dirname(root)
                )))
        except OSError:
            pass
    return pids


def _render_cmd(cmd, cwd, template, saltenv='base', pillarenv=None, pillar_override=None):
    '''
    If template is a valid template engine, process the cmd and cwd through
    that engine.
    '''
    if not template:
        return (cmd, cwd)

    # render the path as a template using path_template_engine as the engine
    if template not in salt.utils.templates.TEMPLATE_REGISTRY:
        raise CommandExecutionError(
            'Attempted to render file paths with unavailable engine '
            '{0}'.format(template)
        )

    kwargs = {}
    kwargs['salt'] = __salt__
    if pillarenv is not None or pillar_override is not None:
        pillarenv = pillarenv or __opts__['pillarenv']
        kwargs['pillar'] = _gather_pillar(pillarenv, pillar_override)
    else:
        kwargs['pillar'] = __pillar__
    kwargs['grains'] = __grains__
    kwargs['opts'] = __opts__
    kwargs['saltenv'] = saltenv

    def _render(contents):
        # write out path to temp file
        tmp_path_fn = salt.utils.files.mkstemp()
        with salt.utils.files.fopen(tmp_path_fn, 'w+') as fp_:
            fp_.write(salt.utils.stringutils.to_str(contents))
        data = salt.utils.templates.TEMPLATE_REGISTRY[template](
            tmp_path_fn,
            to_str=True,
            **kwargs
        )
        salt.utils.files.safe_rm(tmp_path_fn)
        if not data['result']:
            # Failed to render the template
            raise CommandExecutionError(
                'Failed to execute cmd with error: {0}'.format(
                    data['data']
                )
            )
        else:
            return data['data']

    cmd = _render(cmd)
    cwd = _render(cwd)
    return (cmd, cwd)


def _check_loglevel(level='info'):
    '''
    Retrieve the level code for use in logging.Logger.log().
    '''
    try:
        level = level.lower()
        if level == 'quiet':
            return None
        else:
            return LOG_LEVELS[level]
    except (AttributeError, KeyError):
        log.error(
            'Invalid output_loglevel \'%s\'. Valid levels are: %s. Falling '
            'back to \'info\'.',
            level, ', '.join(sorted(LOG_LEVELS, reverse=True))
        )
        return LOG_LEVELS['info']


def _parse_env(env):
    if not env:
        env = {}
    if isinstance(env, list):
        env = salt.utils.data.repack_dictlist(env)
    if not isinstance(env, dict):
        env = {}
    return env


def _gather_pillar(pillarenv, pillar_override):
    '''
    Whenever a state run starts, gather the pillar data fresh
    '''
    pillar = salt.pillar.get_pillar(
        __opts__,
        __grains__,
        __opts__['id'],
        __opts__['saltenv'],
        pillar_override=pillar_override,
        pillarenv=pillarenv
    )
    ret = pillar.compile_pillar()
    if pillar_override and isinstance(pillar_override, dict):
        ret.update(pillar_override)
    return ret


def _check_avail(cmd):
    '''
    Check to see if the given command can be run
    '''
    if isinstance(cmd, list):
        cmd = ' '.join([six.text_type(x) if not isinstance(x, six.string_types) else x
                        for x in cmd])
    bret = True
    wret = False
    if __salt__['config.get']('cmd_blacklist_glob'):
        blist = __salt__['config.get']('cmd_blacklist_glob', [])
        for comp in blist:
            if fnmatch.fnmatch(cmd, comp):
                # BAD! you are blacklisted
                bret = False
    if __salt__['config.get']('cmd_whitelist_glob', []):
        blist = __salt__['config.get']('cmd_whitelist_glob', [])
        for comp in blist:
            if fnmatch.fnmatch(cmd, comp):
                # GOOD! You are whitelisted
                wret = True
                break
    else:
        # If no whitelist set then alls good!
        wret = True
    return bret and wret


def _run(cmd,
         cwd=None,
         stdin=None,
         stdout=subprocess.PIPE,
         stderr=subprocess.PIPE,
         output_encoding=None,
         output_loglevel='debug',
         log_callback=None,
         runas=None,
         group=None,
         shell=DEFAULT_SHELL,
         python_shell=False,
         env=None,
         clean_env=False,
         prepend_path=None,
         rstrip=True,
         template=None,
         umask=None,
         timeout=None,
         with_communicate=True,
         reset_system_locale=True,
         ignore_retcode=False,
         saltenv='base',
         pillarenv=None,
         pillar_override=None,
         use_vt=False,
         password=None,
         bg=False,
         encoded_cmd=False,
         success_retcodes=None,
         **kwargs):
    '''
    Do the DRY thing and only call subprocess.Popen() once
    '''
    if 'pillar' in kwargs and not pillar_override:
        pillar_override = kwargs['pillar']
    if _is_valid_shell(shell) is False:
        log.warning(
            'Attempt to run a shell command with what may be an invalid shell! '
            'Check to ensure that the shell <%s> is valid for this user.',
            shell
        )

    output_loglevel = _check_loglevel(output_loglevel)
    log_callback = _check_cb(log_callback)
    use_sudo = False

    if runas is None and '__context__' in globals():
        runas = __context__.get('runas')

    if password is None and '__context__' in globals():
        password = __context__.get('runas_password')

    # Set the default working directory to the home directory of the user
    # salt-minion is running as. Defaults to home directory of user under which
    # the minion is running.
    if not cwd:
        cwd = os.path.expanduser('~{0}'.format('' if not runas else runas))

        # make sure we can access the cwd
        # when run from sudo or another environment where the euid is
        # changed ~ will expand to the home of the original uid and
        # the euid might not have access to it. See issue #1844
        if not os.access(cwd, os.R_OK):
            cwd = '/'
            if salt.utils.platform.is_windows():
                cwd = os.path.abspath(os.sep)
    else:
        # Handle edge cases where numeric/other input is entered, and would be
        # yaml-ified into non-string types
        cwd = six.text_type(cwd)

    if bg:
        ignore_retcode = True
        use_vt = False

    if not salt.utils.platform.is_windows():
        if not os.path.isfile(shell) or not os.access(shell, os.X_OK):
            msg = 'The shell {0} is not available'.format(shell)
            raise CommandExecutionError(msg)
    if salt.utils.platform.is_windows() and use_vt:  # Memozation so not much overhead
        raise CommandExecutionError('VT not available on windows')

    if shell.lower().strip() == 'powershell':
        # Strip whitespace
        if isinstance(cmd, six.string_types):
            cmd = cmd.strip()

        # If we were called by script(), then fakeout the Windows
        # shell to run a Powershell script.
        # Else just run a Powershell command.
        stack = traceback.extract_stack(limit=2)

        # extract_stack() returns a list of tuples.
        # The last item in the list [-1] is the current method.
        # The third item[2] in each tuple is the name of that method.
        if stack[-2][2] == 'script':
            cmd = 'Powershell -NonInteractive -NoProfile -ExecutionPolicy Bypass -File ' + cmd
        elif encoded_cmd:
            cmd = 'Powershell -NonInteractive -EncodedCommand {0}'.format(cmd)
        else:
            cmd = 'Powershell -NonInteractive -NoProfile "{0}"'.format(cmd.replace('"', '\\"'))

    # munge the cmd and cwd through the template
    (cmd, cwd) = _render_cmd(cmd, cwd, template, saltenv, pillarenv, pillar_override)

    ret = {}

    # If the pub jid is here then this is a remote ex or salt call command and needs to be
    # checked if blacklisted
    if '__pub_jid' in kwargs:
        if not _check_avail(cmd):
            raise CommandExecutionError(
                'The shell command "{0}" is not permitted'.format(cmd)
            )

    env = _parse_env(env)

    for bad_env_key in (x for x, y in six.iteritems(env) if y is None):
        log.error('Environment variable \'%s\' passed without a value. '
                  'Setting value to an empty string', bad_env_key)
        env[bad_env_key] = ''

    def _get_stripped(cmd):
        # Return stripped command string copies to improve logging.
        if isinstance(cmd, list):
            return [x.strip() if isinstance(x, six.string_types) else x for x in cmd]
        elif isinstance(cmd, six.string_types):
            return cmd.strip()
        else:
            return cmd

    if output_loglevel is not None:
        # Always log the shell commands at INFO unless quiet logging is
        # requested. The command output is what will be controlled by the
        # 'loglevel' parameter.
        msg = (
            'Executing command {0}{1}{0} {2}{3}in directory \'{4}\'{5}'.format(
                '\'' if not isinstance(cmd, list) else '',
                _get_stripped(cmd),
                'as user \'{0}\' '.format(runas) if runas else '',
                'in group \'{0}\' '.format(group) if group else '',
                cwd,
                '. Executing command in the background, no output will be '
                'logged.' if bg else ''
            )
        )
        log.info(log_callback(msg))

    if runas and salt.utils.platform.is_windows():
        if not password:
            msg = 'password is a required argument for runas on Windows'
            raise CommandExecutionError(msg)

        if not HAS_WIN_RUNAS:
            msg = 'missing salt/utils/win_runas.py'
            raise CommandExecutionError(msg)

        if isinstance(cmd, (list, tuple)):
            cmd = ' '.join(cmd)

        return win_runas(cmd, runas, password, cwd)

    if runas:
        # Save the original command before munging it
        try:
            pwd.getpwnam(runas)
        except KeyError:
            raise CommandExecutionError(
                'User \'{0}\' is not available'.format(runas)
            )

    if group:
        if salt.utils.platform.is_windows():
            msg = 'group is not currently available on Windows'
            raise SaltInvocationError(msg)
        if not which_bin(['sudo']):
            msg = 'group argument requires sudo but not found'
            raise CommandExecutionError(msg)
        try:
            grp.getgrnam(group)
        except KeyError:
            raise CommandExecutionError(
                'Group \'{0}\' is not available'.format(runas)
            )
        else:
            use_sudo = True

    if runas or group:
        try:
            # Getting the environment for the runas user
            # There must be a better way to do this.
            py_code = (
                'import sys, os, itertools; '
                'sys.stdout.write(\"\\0\".join(itertools.chain(*os.environ.items())))'
            )

            if use_sudo or __grains__['os'] in ['MacOS', 'Darwin']:
                env_cmd = ['sudo']
                # runas is optional if use_sudo is set.
                if runas:
                    env_cmd.extend(['-u', runas])
                if group:
                    env_cmd.extend(['-g', group])
                if shell != DEFAULT_SHELL:
                    env_cmd.extend(['-s', '--', shell, '-c'])
                else:
                    env_cmd.extend(['-i', '--'])
                env_cmd.extend([sys.executable])
            elif __grains__['os'] in ['FreeBSD']:
                env_cmd = ('su', '-', runas, '-c',
                           "{0} -c {1}".format(shell, sys.executable))
            elif __grains__['os_family'] in ['Solaris']:
                env_cmd = ('su', '-', runas, '-c', sys.executable)
            elif __grains__['os_family'] in ['AIX']:
                env_cmd = ('su', '-', runas, '-c', sys.executable)
            else:
                env_cmd = ('su', '-s', shell, '-', runas, '-c', sys.executable)
            msg = 'env command: {0}'.format(env_cmd)
            log.debug(log_callback(msg))
            env_bytes = salt.utils.stringutils.to_bytes(subprocess.Popen(
                env_cmd,
                stdin=subprocess.PIPE,
                stdout=subprocess.PIPE
            ).communicate(salt.utils.stringutils.to_bytes(py_code))[0])
            if six.PY2:
                import itertools
                env_runas = dict(itertools.izip(*[iter(env_bytes.split(b'\0'))]*2))
            elif six.PY3:
                env_runas = dict(list(zip(*[iter(env_bytes.split(b'\0'))]*2)))

            env_runas = dict(
                (salt.utils.stringutils.to_str(k),
                 salt.utils.stringutils.to_str(v))
                for k, v in six.iteritems(env_runas)
            )
            env_runas.update(env)
            # Fix platforms like Solaris that don't set a USER env var in the
            # user's default environment as obtained above.
            if env_runas.get('USER') != runas:
                env_runas['USER'] = runas
            env = env_runas
        except ValueError:
            raise CommandExecutionError(
                'Environment could not be retrieved for User \'{0}\''.format(
                    runas
                )
            )

    if reset_system_locale is True:
        if not salt.utils.platform.is_windows():
            # Default to C!
            # Salt only knows how to parse English words
            # Don't override if the user has passed LC_ALL
            env.setdefault('LC_CTYPE', 'C')
            env.setdefault('LC_NUMERIC', 'C')
            env.setdefault('LC_TIME', 'C')
            env.setdefault('LC_COLLATE', 'C')
            env.setdefault('LC_MONETARY', 'C')
            env.setdefault('LC_MESSAGES', 'C')
            env.setdefault('LC_PAPER', 'C')
            env.setdefault('LC_NAME', 'C')
            env.setdefault('LC_ADDRESS', 'C')
            env.setdefault('LC_TELEPHONE', 'C')
            env.setdefault('LC_MEASUREMENT', 'C')
            env.setdefault('LC_IDENTIFICATION', 'C')
        else:
            # On Windows set the codepage to US English.
            if python_shell:
                cmd = 'chcp 437 > nul & ' + cmd

    if clean_env:
        run_env = env

    else:
        run_env = os.environ.copy()
        run_env.update(env)

    if prepend_path:
        run_env['PATH'] = ':'.join((prepend_path, run_env['PATH']))

    if python_shell is None:
        python_shell = False

    new_kwargs = {'cwd': cwd,
                  'shell': python_shell,
                  'env': run_env if six.PY3 else salt.utils.data.encode(run_env),
                  'stdin': six.text_type(stdin) if stdin is not None else stdin,
                  'stdout': stdout,
                  'stderr': stderr,
                  'with_communicate': with_communicate,
                  'timeout': timeout,
                  'bg': bg,
                  }

    if 'stdin_fix_newlines' in kwargs:
        new_kwargs['stdin_fix_newlines'] = kwargs['stdin_fix_newlines']

    if umask is not None:
        _umask = six.text_type(umask).lstrip('0')

        if _umask == '':
            msg = 'Zero umask is not allowed.'
            raise CommandExecutionError(msg)

        try:
            _umask = int(_umask, 8)
        except ValueError:
            raise CommandExecutionError("Invalid umask: '{0}'".format(umask))
    else:
        _umask = None

    if runas or group or umask:
        new_kwargs['preexec_fn'] = functools.partial(
                salt.utils.user.chugid_and_umask,
                runas,
                _umask,
                group)

    if not salt.utils.platform.is_windows():
        # close_fds is not supported on Windows platforms if you redirect
        # stdin/stdout/stderr
        if new_kwargs['shell'] is True:
            new_kwargs['executable'] = shell
        new_kwargs['close_fds'] = True

    if not os.path.isabs(cwd) or not os.path.isdir(cwd):
        raise CommandExecutionError(
            'Specified cwd \'{0}\' either not absolute or does not exist'
            .format(cwd)
        )

    if python_shell is not True \
            and not salt.utils.platform.is_windows() \
            and not isinstance(cmd, list):
        cmd = salt.utils.args.shlex_split(cmd)

    if success_retcodes is None:
        success_retcodes = [0]
    else:
        try:
            success_retcodes = [int(i) for i in
                                salt.utils.args.split_input(
                                    success_retcodes
                                )]
        except ValueError:
            raise SaltInvocationError(
                'success_retcodes must be a list of integers'
            )
    if not use_vt:
        # This is where the magic happens
        try:
            proc = salt.utils.timed_subprocess.TimedProc(cmd, **new_kwargs)
        except (OSError, IOError) as exc:
            msg = (
                'Unable to run command \'{0}\' with the context \'{1}\', '
                'reason: '.format(
<<<<<<< HEAD
                    cmd if _check_loglevel(output_loglevel) is not None else 'REDACTED',
                    new_kwargs
=======
                    cmd if output_loglevel is not None
                        else 'REDACTED',
                    kwargs
>>>>>>> 9c8573e4
                )
            )
            try:
                if exc.filename is None:
                    msg += 'command not found'
                else:
                    msg += '{0}: {1}'.format(exc, exc.filename)
            except AttributeError:
                # Both IOError and OSError have the filename attribute, so this
                # is a precaution in case the exception classes in the previous
                # try/except are changed.
                msg += 'unknown'
            raise CommandExecutionError(msg)

        try:
            proc.run()
        except TimedProcTimeoutError as exc:
            ret['stdout'] = six.text_type(exc)
            ret['stderr'] = ''
            ret['retcode'] = None
            ret['pid'] = proc.process.pid
            # ok return code for timeouts?
            ret['retcode'] = 1
            return ret

        if output_encoding is not None:
            log.debug('Decoding output from command %s using %s encoding',
                      cmd, output_encoding)

        try:
            out = salt.utils.stringutils.to_unicode(
                proc.stdout,
                encoding=output_encoding)
        except TypeError:
            # stdout is None
            out = ''
        except UnicodeDecodeError:
            out = salt.utils.stringutils.to_unicode(
                proc.stdout,
                encoding=output_encoding,
                errors='replace')
            log.error(
                'Failed to decode stdout from command %s, non-decodable '
                'characters have been replaced', cmd
            )

        try:
            err = salt.utils.stringutils.to_unicode(
                proc.stderr,
                encoding=output_encoding)
        except TypeError:
            # stderr is None
            err = ''
        except UnicodeDecodeError:
            err = salt.utils.stringutils.to_unicode(
                proc.stderr,
                encoding=output_encoding,
                errors='replace')
            log.error(
                'Failed to decode stderr from command %s, non-decodable '
                'characters have been replaced', cmd
            )

        if rstrip:
            if out is not None:
                out = out.rstrip()
            if err is not None:
                err = err.rstrip()
        ret['pid'] = proc.process.pid
        ret['retcode'] = proc.process.returncode
        if ret['retcode'] in success_retcodes:
            ret['retcode'] = 0
        ret['stdout'] = out
        ret['stderr'] = err
    else:
        formatted_timeout = ''
        if timeout:
<<<<<<< HEAD
            formatted_timeout = ' (timeout: {0}s)'.format(timeout)
        if _check_loglevel(output_loglevel) is not None:
            msg = 'Running {0} in VT{1}'.format(cmd, formatted_timeout)
=======
            to = ' (timeout: {0}s)'.format(timeout)
        if output_loglevel is not None:
            msg = 'Running {0} in VT{1}'.format(cmd, to)
>>>>>>> 9c8573e4
            log.debug(log_callback(msg))
        stdout, stderr = '', ''
        now = time.time()
        if timeout:
            will_timeout = now + timeout
        else:
            will_timeout = -1
        try:
            proc = salt.utils.vt.Terminal(
                    cmd,
                    shell=True,
                    log_stdout=True,
                    log_stderr=True,
                    cwd=cwd,
                    preexec_fn=new_kwargs.get('preexec_fn', None),
                    env=run_env,
                    log_stdin_level=output_loglevel,
                    log_stdout_level=output_loglevel,
                    log_stderr_level=output_loglevel,
                    stream_stdout=True,
                    stream_stderr=True
            )
            ret['pid'] = proc.pid
            while proc.has_unread_data:
                try:
                    try:
                        time.sleep(0.5)
                        try:
                            cstdout, cstderr = proc.recv()
                        except IOError:
                            cstdout, cstderr = '', ''
                        if cstdout:
                            stdout += cstdout
                        else:
                            cstdout = ''
                        if cstderr:
                            stderr += cstderr
                        else:
                            cstderr = ''
                        if timeout and (time.time() > will_timeout):
                            ret['stderr'] = (
                                'SALT: Timeout after {0}s\n{1}').format(
                                    timeout, stderr)
                            ret['retcode'] = None
                            break
                    except KeyboardInterrupt:
                        ret['stderr'] = 'SALT: User break\n{0}'.format(stderr)
                        ret['retcode'] = 1
                        break
                except salt.utils.vt.TerminalException as exc:
                    log.error('VT: %s', exc,
                              exc_info_on_loglevel=logging.DEBUG)
                    ret = {'retcode': 1, 'pid': '2'}
                    break
                # only set stdout on success as we already mangled in other
                # cases
                ret['stdout'] = stdout
                if not proc.isalive():
                    # Process terminated, i.e., not canceled by the user or by
                    # the timeout
                    ret['stderr'] = stderr
                    ret['retcode'] = proc.exitstatus
                    if ret['retcode'] in success_retcodes:
                        ret['retcode'] = 0
                ret['pid'] = proc.pid
        finally:
            proc.close(terminate=True, kill=True)
    try:
        if ignore_retcode:
            __context__['retcode'] = 0
        else:
            __context__['retcode'] = ret['retcode']
    except NameError:
        # Ignore the context error during grain generation
        pass

    # Log the output
    if output_loglevel is not None:
        if not ignore_retcode and ret['retcode'] != 0:
            if output_loglevel < LOG_LEVELS['error']:
                output_loglevel = LOG_LEVELS['error']
            msg = (
                'Command \'{0}\' failed with return code: {1}'.format(
                    cmd,
                    ret['retcode']
                )
            )
            log.error(log_callback(msg))
        if ret['stdout']:
            log.log(output_loglevel, 'stdout: {0}'.format(log_callback(ret['stdout'])))
        if ret['stderr']:
            log.log(output_loglevel, 'stderr: {0}'.format(log_callback(ret['stderr'])))
        if ret['retcode']:
            log.log(output_loglevel, 'retcode: {0}'.format(ret['retcode']))

    return ret


def _run_quiet(cmd,
               cwd=None,
               stdin=None,
               output_encoding=None,
               runas=None,
               shell=DEFAULT_SHELL,
               python_shell=False,
               env=None,
               template=None,
               umask=None,
               timeout=None,
               reset_system_locale=True,
               saltenv='base',
               pillarenv=None,
               pillar_override=None,
               success_retcodes=None):
    '''
    Helper for running commands quietly for minion startup
    '''
    return _run(cmd,
                runas=runas,
                cwd=cwd,
                stdin=stdin,
                stderr=subprocess.STDOUT,
                output_encoding=output_encoding,
                output_loglevel='quiet',
                log_callback=None,
                shell=shell,
                python_shell=python_shell,
                env=env,
                template=template,
                umask=umask,
                timeout=timeout,
                reset_system_locale=reset_system_locale,
                saltenv=saltenv,
                pillarenv=pillarenv,
                pillar_override=pillar_override,
                success_retcodes=success_retcodes)['stdout']


def _run_all_quiet(cmd,
                   cwd=None,
                   stdin=None,
                   runas=None,
                   shell=DEFAULT_SHELL,
                   python_shell=False,
                   env=None,
                   template=None,
                   umask=None,
                   timeout=None,
                   reset_system_locale=True,
                   saltenv='base',
                   pillarenv=None,
                   pillar_override=None,
                   output_encoding=None,
                   success_retcodes=None):

    '''
    Helper for running commands quietly for minion startup.
    Returns a dict of return data.

    output_loglevel argument is ignored. This is here for when we alias
    cmd.run_all directly to _run_all_quiet in certain chicken-and-egg
    situations where modules need to work both before and after
    the __salt__ dictionary is populated (cf dracr.py)
    '''
    return _run(cmd,
                runas=runas,
                cwd=cwd,
                stdin=stdin,
                shell=shell,
                python_shell=python_shell,
                env=env,
                output_encoding=output_encoding,
                output_loglevel='quiet',
                log_callback=None,
                template=template,
                umask=umask,
                timeout=timeout,
                reset_system_locale=reset_system_locale,
                saltenv=saltenv,
                pillarenv=pillarenv,
                pillar_override=pillar_override,
                success_retcodes=success_retcodes)


def run(cmd,
        cwd=None,
        stdin=None,
        runas=None,
        group=None,
        shell=DEFAULT_SHELL,
        python_shell=None,
        env=None,
        clean_env=False,
        template=None,
        rstrip=True,
        umask=None,
        output_encoding=None,
        output_loglevel='debug',
        log_callback=None,
        hide_output=False,
        timeout=None,
        reset_system_locale=True,
        ignore_retcode=False,
        saltenv='base',
        use_vt=False,
        bg=False,
        password=None,
        encoded_cmd=False,
        raise_err=False,
        prepend_path=None,
        success_retcodes=None,
        **kwargs):
    r'''
    Execute the passed command and return the output as a string

    :param str cmd: The command to run. ex: ``ls -lart /home``

    :param str cwd: The directory from which to execute the command. Defaults
        to the home directory of the user specified by ``runas`` (or the user
        under which Salt is running if ``runas`` is not specified).

    :param str stdin: A string of standard input can be specified for the
        command to be run using the ``stdin`` parameter. This can be useful in
        cases where sensitive information must be read from standard input.

    :param str runas: Specify an alternate user to run the command. The default
        behavior is to run as the user under which Salt is running. If running
        on a Windows minion you must also use the ``password`` argument, and
        the target user account must be in the Administrators group.

    :param str group: Group to run command as. Not currently supported
      on Windows.

    :param str password: Windows only. Required when specifying ``runas``. This
        parameter will be ignored on non-Windows platforms.

        .. versionadded:: 2016.3.0

    :param str shell: Specify an alternate shell. Defaults to the system's
        default shell.

    :param bool python_shell: If ``False``, let python handle the positional
        arguments. Set to ``True`` to use shell features, such as pipes or
        redirection.

    :param bool bg: If ``True``, run command in background and do not await or
        deliver it's results

        .. versionadded:: 2016.3.0

    :param dict env: Environment variables to be set prior to execution.

        .. note::
            When passing environment variables on the CLI, they should be
            passed as the string representation of a dictionary.

            .. code-block:: bash

                salt myminion cmd.run 'some command' env='{"FOO": "bar"}'

    :param bool clean_env: Attempt to clean out all other shell environment
        variables and set only those provided in the 'env' argument to this
        function.

    :param str prepend_path: $PATH segment to prepend (trailing ':' not
        necessary) to $PATH

        .. versionadded:: 2018.3.0

    :param str template: If this setting is applied then the named templating
        engine will be used to render the downloaded file. Currently jinja,
        mako, and wempy are supported.

    :param bool rstrip: Strip all whitespace off the end of output before it is
        returned.

    :param str umask: The umask (in octal) to use when running the command.

    :param str output_encoding: Control the encoding used to decode the
        command's output.

        .. note::
            This should not need to be used in most cases. By default, Salt
            will try to use the encoding detected from the system locale, and
            will fall back to UTF-8 if this fails. This should only need to be
            used in cases where the output of the command is encoded in
            something other than the system locale or UTF-8.

            To see the encoding Salt has detected from the system locale, check
            the `locale` line in the output of :py:func:`test.versions_report
            <salt.modules.test.versions_report>`.

        .. versionadded:: 2018.3.0

    :param str output_loglevel: Control the loglevel at which the output from
        the command is logged to the minion log.

        .. note::
            The command being run will still be logged at the ``debug``
            loglevel regardless, unless ``quiet`` is used for this value.

    :param bool ignore_retcode: If the exit code of the command is nonzero,
        this is treated as an error condition, and the output from the command
        will be logged to the minion log. However, there are some cases where
        programs use the return code for signaling and a nonzero exit code
        doesn't necessarily mean failure. Pass this argument as ``True`` to
        skip logging the output if the command has a nonzero exit code.

    :param bool hide_output: If ``True``, suppress stdout and stderr in the
        return data.

        .. note::
            This is separate from ``output_loglevel``, which only handles how
            Salt logs to the minion log.

        .. versionadded:: 2018.3.0

    :param int timeout: A timeout in seconds for the executed process to return.

    :param bool use_vt: Use VT utils (saltstack) to stream the command output
        more interactively to the console and the logs. This is experimental.

    :param bool encoded_cmd: Specify if the supplied command is encoded.
        Only applies to shell 'powershell'.

    :param bool raise_err: If ``True`` and the command has a nonzero exit code,
        a CommandExecutionError exception will be raised.

    .. warning::
        This function does not process commands through a shell
        unless the python_shell flag is set to True. This means that any
        shell-specific functionality such as 'echo' or the use of pipes,
        redirection or &&, should either be migrated to cmd.shell or
        have the python_shell=True flag set here.

        The use of python_shell=True means that the shell will accept _any_ input
        including potentially malicious commands such as 'good_command;rm -rf /'.
        Be absolutely certain that you have sanitized your input prior to using
        python_shell=True

    :param list success_retcodes: This parameter will be allow a list of
        non-zero return codes that should be considered a success.  If the
        return code returned from the run matches any in the provided list,
        the return code will be overridden with zero.

      .. versionadded:: Fluorine

    CLI Example:

    .. code-block:: bash

        salt '*' cmd.run "ls -l | awk '/foo/{print \\$2}'"

    The template arg can be set to 'jinja' or another supported template
    engine to render the command arguments before execution.
    For example:

    .. code-block:: bash

        salt '*' cmd.run template=jinja "ls -l /tmp/{{grains.id}} | awk '/foo/{print \\$2}'"

    Specify an alternate shell with the shell parameter:

    .. code-block:: bash

        salt '*' cmd.run "Get-ChildItem C:\\ " shell='powershell'

    A string of standard input can be specified for the command to be run using
    the ``stdin`` parameter. This can be useful in cases where sensitive
    information must be read from standard input.

    .. code-block:: bash

        salt '*' cmd.run "grep f" stdin='one\\ntwo\\nthree\\nfour\\nfive\\n'

    If an equal sign (``=``) appears in an argument to a Salt command it is
    interpreted as a keyword argument in the format ``key=val``. That
    processing can be bypassed in order to pass an equal sign through to the
    remote shell command by manually specifying the kwarg:

    .. code-block:: bash

        salt '*' cmd.run cmd='sed -e s/=/:/g'
    '''
    python_shell = _python_shell_default(python_shell,
                                         kwargs.get('__pub_jid', ''))
    ret = _run(cmd,
               runas=runas,
               group=group,
               shell=shell,
               python_shell=python_shell,
               cwd=cwd,
               stdin=stdin,
               stderr=subprocess.STDOUT,
               env=env,
               clean_env=clean_env,
               prepend_path=prepend_path,
               template=template,
               rstrip=rstrip,
               umask=umask,
               output_encoding=output_encoding,
               output_loglevel=output_loglevel,
               log_callback=log_callback,
               timeout=timeout,
               reset_system_locale=reset_system_locale,
               ignore_retcode=ignore_retcode,
               saltenv=saltenv,
               use_vt=use_vt,
               bg=bg,
               password=password,
               encoded_cmd=encoded_cmd,
               success_retcodes=success_retcodes,
               **kwargs)

    log_callback = _check_cb(log_callback)

    lvl = _check_loglevel(output_loglevel)
    if lvl is not None:
        if not ignore_retcode and ret['retcode'] != 0:
            if lvl < LOG_LEVELS['error']:
                lvl = LOG_LEVELS['error']
            msg = (
                'Command \'{0}\' failed with return code: {1}'.format(
                    cmd,
                    ret['retcode']
                )
            )
            log.error(log_callback(msg))
            if raise_err:
                raise CommandExecutionError(
                    log_callback(ret['stdout'] if not hide_output else '')
                )
        log.log(lvl, 'output: %s', log_callback(ret['stdout']))
    return ret['stdout'] if not hide_output else ''


def shell(cmd,
          cwd=None,
          stdin=None,
          runas=None,
          group=None,
          shell=DEFAULT_SHELL,
          env=None,
          clean_env=False,
          template=None,
          rstrip=True,
          umask=None,
<<<<<<< HEAD
=======
          output_encoding=None,
>>>>>>> 9c8573e4
          output_loglevel='debug',
          log_callback=None,
          hide_output=False,
          timeout=None,
          reset_system_locale=True,
          ignore_retcode=False,
          saltenv='base',
          use_vt=False,
          bg=False,
          password=None,
          prepend_path=None,
<<<<<<< HEAD
=======
          success_retcodes=None,
>>>>>>> 9c8573e4
          **kwargs):
    '''
    Execute the passed command and return the output as a string.

    .. versionadded:: 2015.5.0

    :param str cmd: The command to run. ex: ``ls -lart /home``

    :param str cwd: The directory from which to execute the command. Defaults
        to the home directory of the user specified by ``runas`` (or the user
        under which Salt is running if ``runas`` is not specified).

    :param str stdin: A string of standard input can be specified for the
        command to be run using the ``stdin`` parameter. This can be useful in
        cases where sensitive information must be read from standard input.

    :param str runas: Specify an alternate user to run the command. The default
        behavior is to run as the user under which Salt is running. If running
        on a Windows minion you must also use the ``password`` argument, and
        the target user account must be in the Administrators group.

    :param str group: Group to run command as. Not currently supported
      on Windows.

    :param str password: Windows only. Required when specifying ``runas``. This
        parameter will be ignored on non-Windows platforms.

        .. versionadded:: 2016.3.0

    :param int shell: Shell to execute under. Defaults to the system default
        shell.

    :param bool bg: If True, run command in background and do not await or
        deliver its results

    :param dict env: Environment variables to be set prior to execution.

        .. note::
            When passing environment variables on the CLI, they should be
            passed as the string representation of a dictionary.

            .. code-block:: bash

                salt myminion cmd.shell 'some command' env='{"FOO": "bar"}'

    :param bool clean_env: Attempt to clean out all other shell environment
        variables and set only those provided in the 'env' argument to this
        function.

    :param str prepend_path: $PATH segment to prepend (trailing ':' not necessary)
        to $PATH

        .. versionadded:: 2018.3.0

    :param str template: If this setting is applied then the named templating
        engine will be used to render the downloaded file. Currently jinja,
        mako, and wempy are supported.

    :param bool rstrip: Strip all whitespace off the end of output before it is
        returned.

    :param str umask: The umask (in octal) to use when running the command.

    :param str output_encoding: Control the encoding used to decode the
        command's output.

        .. note::
            This should not need to be used in most cases. By default, Salt
            will try to use the encoding detected from the system locale, and
            will fall back to UTF-8 if this fails. This should only need to be
            used in cases where the output of the command is encoded in
            something other than the system locale or UTF-8.

            To see the encoding Salt has detected from the system locale, check
            the `locale` line in the output of :py:func:`test.versions_report
            <salt.modules.test.versions_report>`.

        .. versionadded:: 2018.3.0

    :param str output_loglevel: Control the loglevel at which the output from
        the command is logged to the minion log.

        .. note::
            The command being run will still be logged at the ``debug``
            loglevel regardless, unless ``quiet`` is used for this value.

    :param bool ignore_retcode: If the exit code of the command is nonzero,
        this is treated as an error condition, and the output from the command
        will be logged to the minion log. However, there are some cases where
        programs use the return code for signaling and a nonzero exit code
        doesn't necessarily mean failure. Pass this argument as ``True`` to
        skip logging the output if the command has a nonzero exit code.

    :param bool hide_output: If ``True``, suppress stdout and stderr in the
        return data.

        .. note::
            This is separate from ``output_loglevel``, which only handles how
            Salt logs to the minion log.

        .. versionadded:: 2018.3.0

    :param int timeout: A timeout in seconds for the executed process to
        return.

    :param bool use_vt: Use VT utils (saltstack) to stream the command output
        more interactively to the console and the logs. This is experimental.

    .. warning::

        This passes the cmd argument directly to the shell without any further
        processing! Be absolutely sure that you have properly sanitized the
        command passed to this function and do not use untrusted inputs.

    :param list success_retcodes: This parameter will be allow a list of
        non-zero return codes that should be considered a success.  If the
        return code returned from the run matches any in the provided list,
        the return code will be overridden with zero.

      .. versionadded:: Fluorine
    CLI Example:

    .. code-block:: bash

        salt '*' cmd.shell "ls -l | awk '/foo/{print \\$2}'"

    The template arg can be set to 'jinja' or another supported template
    engine to render the command arguments before execution.
    For example:

    .. code-block:: bash

        salt '*' cmd.shell template=jinja "ls -l /tmp/{{grains.id}} | awk '/foo/{print \\$2}'"

    Specify an alternate shell with the shell parameter:

    .. code-block:: bash

        salt '*' cmd.shell "Get-ChildItem C:\\ " shell='powershell'

    A string of standard input can be specified for the command to be run using
    the ``stdin`` parameter. This can be useful in cases where sensitive
    information must be read from standard input.

    .. code-block:: bash

        salt '*' cmd.shell "grep f" stdin='one\\ntwo\\nthree\\nfour\\nfive\\n'

    If an equal sign (``=``) appears in an argument to a Salt command it is
    interpreted as a keyword argument in the format ``key=val``. That
    processing can be bypassed in order to pass an equal sign through to the
    remote shell command by manually specifying the kwarg:

    .. code-block:: bash

        salt '*' cmd.shell cmd='sed -e s/=/:/g'
    '''
    if 'python_shell' in kwargs:
        python_shell = kwargs.pop('python_shell')
    else:
        python_shell = True
    return run(cmd,
               cwd=cwd,
               stdin=stdin,
               runas=runas,
               group=group,
               shell=shell,
               env=env,
               clean_env=clean_env,
               prepend_path=prepend_path,
               template=template,
               rstrip=rstrip,
               umask=umask,
               output_encoding=output_encoding,
               output_loglevel=output_loglevel,
               log_callback=log_callback,
               hide_output=hide_output,
               timeout=timeout,
               reset_system_locale=reset_system_locale,
               ignore_retcode=ignore_retcode,
               saltenv=saltenv,
               use_vt=use_vt,
               python_shell=python_shell,
               bg=bg,
               password=password,
               success_retcodes=success_retcodes,
               **kwargs)


def run_stdout(cmd,
               cwd=None,
               stdin=None,
               runas=None,
               group=None,
               shell=DEFAULT_SHELL,
               python_shell=None,
               env=None,
               clean_env=False,
               template=None,
               rstrip=True,
               umask=None,
               output_encoding=None,
               output_loglevel='debug',
               log_callback=None,
               hide_output=False,
               timeout=None,
               reset_system_locale=True,
               ignore_retcode=False,
               saltenv='base',
               use_vt=False,
               password=None,
               prepend_path=None,
               success_retcodes=None,
               **kwargs):
    '''
    Execute a command, and only return the standard out

    :param str cmd: The command to run. ex: ``ls -lart /home``

    :param str cwd: The directory from which to execute the command. Defaults
        to the home directory of the user specified by ``runas`` (or the user
        under which Salt is running if ``runas`` is not specified).

    :param str stdin: A string of standard input can be specified for the
        command to be run using the ``stdin`` parameter. This can be useful in
        cases where sensitive information must be read from standard input.

    :param str runas: Specify an alternate user to run the command. The default
        behavior is to run as the user under which Salt is running. If running
        on a Windows minion you must also use the ``password`` argument, and
        the target user account must be in the Administrators group.

    :param str password: Windows only. Required when specifying ``runas``. This
        parameter will be ignored on non-Windows platforms.

        .. versionadded:: 2016.3.0

    :param str group: Group to run command as. Not currently supported
      on Windows.

    :param str shell: Specify an alternate shell. Defaults to the system's
        default shell.

    :param bool python_shell: If False, let python handle the positional
        arguments. Set to True to use shell features, such as pipes or
        redirection.

    :param dict env: Environment variables to be set prior to execution.

        .. note::
            When passing environment variables on the CLI, they should be
            passed as the string representation of a dictionary.

            .. code-block:: bash

                salt myminion cmd.run_stdout 'some command' env='{"FOO": "bar"}'

    :param bool clean_env: Attempt to clean out all other shell environment
        variables and set only those provided in the 'env' argument to this
        function.

    :param str prepend_path: $PATH segment to prepend (trailing ':' not necessary)
        to $PATH

        .. versionadded:: 2018.3.0

    :param str template: If this setting is applied then the named templating
        engine will be used to render the downloaded file. Currently jinja,
        mako, and wempy are supported.

    :param bool rstrip: Strip all whitespace off the end of output before it is
        returned.

    :param str umask: The umask (in octal) to use when running the command.

    :param str output_encoding: Control the encoding used to decode the
        command's output.

        .. note::
            This should not need to be used in most cases. By default, Salt
            will try to use the encoding detected from the system locale, and
            will fall back to UTF-8 if this fails. This should only need to be
            used in cases where the output of the command is encoded in
            something other than the system locale or UTF-8.

            To see the encoding Salt has detected from the system locale, check
            the `locale` line in the output of :py:func:`test.versions_report
            <salt.modules.test.versions_report>`.

        .. versionadded:: 2018.3.0

    :param str output_loglevel: Control the loglevel at which the output from
        the command is logged to the minion log.

        .. note::
            The command being run will still be logged at the ``debug``
            loglevel regardless, unless ``quiet`` is used for this value.

    :param bool ignore_retcode: If the exit code of the command is nonzero,
        this is treated as an error condition, and the output from the command
        will be logged to the minion log. However, there are some cases where
        programs use the return code for signaling and a nonzero exit code
        doesn't necessarily mean failure. Pass this argument as ``True`` to
        skip logging the output if the command has a nonzero exit code.

    :param bool hide_output: If ``True``, suppress stdout and stderr in the
        return data.

        .. note::
            This is separate from ``output_loglevel``, which only handles how
            Salt logs to the minion log.

        .. versionadded:: 2018.3.0

    :param int timeout: A timeout in seconds for the executed process to
        return.

    :param bool use_vt: Use VT utils (saltstack) to stream the command output
        more interactively to the console and the logs. This is experimental.

    :param list success_retcodes: This parameter will be allow a list of
        non-zero return codes that should be considered a success.  If the
        return code returned from the run matches any in the provided list,
        the return code will be overridden with zero.

      .. versionadded:: Fluorine
    CLI Example:

    .. code-block:: bash

        salt '*' cmd.run_stdout "ls -l | awk '/foo/{print \\$2}'"

    The template arg can be set to 'jinja' or another supported template
    engine to render the command arguments before execution.
    For example:

    .. code-block:: bash

        salt '*' cmd.run_stdout template=jinja "ls -l /tmp/{{grains.id}} | awk '/foo/{print \\$2}'"

    A string of standard input can be specified for the command to be run using
    the ``stdin`` parameter. This can be useful in cases where sensitive
    information must be read from standard input.

    .. code-block:: bash

        salt '*' cmd.run_stdout "grep f" stdin='one\\ntwo\\nthree\\nfour\\nfive\\n'
    '''
    python_shell = _python_shell_default(python_shell,
                                         kwargs.get('__pub_jid', ''))
    ret = _run(cmd,
               runas=runas,
               group=group,
               cwd=cwd,
               stdin=stdin,
               shell=shell,
               python_shell=python_shell,
               env=env,
               clean_env=clean_env,
               prepend_path=prepend_path,
               template=template,
               rstrip=rstrip,
               umask=umask,
               output_encoding=output_encoding,
               output_loglevel=output_loglevel,
               log_callback=log_callback,
               timeout=timeout,
               reset_system_locale=reset_system_locale,
               ignore_retcode=ignore_retcode,
               saltenv=saltenv,
               use_vt=use_vt,
               password=password,
               success_retcodes=success_retcodes,
               **kwargs)

    return ret['stdout'] if not hide_output else ''


def run_stderr(cmd,
               cwd=None,
               stdin=None,
               runas=None,
               group=None,
               shell=DEFAULT_SHELL,
               python_shell=None,
               env=None,
               clean_env=False,
               template=None,
               rstrip=True,
               umask=None,
               output_encoding=None,
               output_loglevel='debug',
               log_callback=None,
               hide_output=False,
               timeout=None,
               reset_system_locale=True,
               ignore_retcode=False,
               saltenv='base',
               use_vt=False,
               password=None,
               prepend_path=None,
               success_retcodes=None,
               **kwargs):
    '''
    Execute a command and only return the standard error

    :param str cmd: The command to run. ex: ``ls -lart /home``

    :param str cwd: The directory from which to execute the command. Defaults
        to the home directory of the user specified by ``runas`` (or the user
        under which Salt is running if ``runas`` is not specified).

    :param str stdin: A string of standard input can be specified for the
        command to be run using the ``stdin`` parameter. This can be useful in
        cases where sensitive information must be read from standard input.

    :param str runas: Specify an alternate user to run the command. The default
        behavior is to run as the user under which Salt is running. If running
        on a Windows minion you must also use the ``password`` argument, and
        the target user account must be in the Administrators group.

    :param str password: Windows only. Required when specifying ``runas``. This
        parameter will be ignored on non-Windows platforms.

        .. versionadded:: 2016.3.0

    :param str group: Group to run command as. Not currently supported
      on Windows.

    :param str shell: Specify an alternate shell. Defaults to the system's
        default shell.

    :param bool python_shell: If False, let python handle the positional
        arguments. Set to True to use shell features, such as pipes or
        redirection.

    :param dict env: Environment variables to be set prior to execution.

        .. note::
            When passing environment variables on the CLI, they should be
            passed as the string representation of a dictionary.

            .. code-block:: bash

                salt myminion cmd.run_stderr 'some command' env='{"FOO": "bar"}'

    :param bool clean_env: Attempt to clean out all other shell environment
        variables and set only those provided in the 'env' argument to this
        function.

    :param str prepend_path: $PATH segment to prepend (trailing ':' not
        necessary) to $PATH

        .. versionadded:: 2018.3.0

    :param str template: If this setting is applied then the named templating
        engine will be used to render the downloaded file. Currently jinja,
        mako, and wempy are supported.

    :param bool rstrip: Strip all whitespace off the end of output before it is
        returned.

    :param str umask: The umask (in octal) to use when running the command.

    :param str output_encoding: Control the encoding used to decode the
        command's output.

        .. note::
            This should not need to be used in most cases. By default, Salt
            will try to use the encoding detected from the system locale, and
            will fall back to UTF-8 if this fails. This should only need to be
            used in cases where the output of the command is encoded in
            something other than the system locale or UTF-8.

            To see the encoding Salt has detected from the system locale, check
            the `locale` line in the output of :py:func:`test.versions_report
            <salt.modules.test.versions_report>`.

        .. versionadded:: 2018.3.0

    :param str output_loglevel: Control the loglevel at which the output from
        the command is logged to the minion log.

        .. note::
            The command being run will still be logged at the ``debug``
            loglevel regardless, unless ``quiet`` is used for this value.

    :param bool ignore_retcode: If the exit code of the command is nonzero,
        this is treated as an error condition, and the output from the command
        will be logged to the minion log. However, there are some cases where
        programs use the return code for signaling and a nonzero exit code
        doesn't necessarily mean failure. Pass this argument as ``True`` to
        skip logging the output if the command has a nonzero exit code.

    :param bool hide_output: If ``True``, suppress stdout and stderr in the
        return data.

        .. note::
            This is separate from ``output_loglevel``, which only handles how
            Salt logs to the minion log.

        .. versionadded:: 2018.3.0

    :param int timeout: A timeout in seconds for the executed process to
        return.

    :param bool use_vt: Use VT utils (saltstack) to stream the command output
        more interactively to the console and the logs. This is experimental.

    :param list success_retcodes: This parameter will be allow a list of
        non-zero return codes that should be considered a success.  If the
        return code returned from the run matches any in the provided list,
        the return code will be overridden with zero.

      .. versionadded:: Fluorine
    CLI Example:

    .. code-block:: bash

        salt '*' cmd.run_stderr "ls -l | awk '/foo/{print \\$2}'"

    The template arg can be set to 'jinja' or another supported template
    engine to render the command arguments before execution.
    For example:

    .. code-block:: bash

        salt '*' cmd.run_stderr template=jinja "ls -l /tmp/{{grains.id}} | awk '/foo/{print \\$2}'"

    A string of standard input can be specified for the command to be run using
    the ``stdin`` parameter. This can be useful in cases where sensitive
    information must be read from standard input.

    .. code-block:: bash

        salt '*' cmd.run_stderr "grep f" stdin='one\\ntwo\\nthree\\nfour\\nfive\\n'
    '''
    python_shell = _python_shell_default(python_shell,
                                         kwargs.get('__pub_jid', ''))
    ret = _run(cmd,
               runas=runas,
               group=group,
               cwd=cwd,
               stdin=stdin,
               shell=shell,
               python_shell=python_shell,
               env=env,
               clean_env=clean_env,
               prepend_path=prepend_path,
               template=template,
               rstrip=rstrip,
               umask=umask,
               output_encoding=output_encoding,
               output_loglevel=output_loglevel,
               log_callback=log_callback,
               timeout=timeout,
               reset_system_locale=reset_system_locale,
               ignore_retcode=ignore_retcode,
               use_vt=use_vt,
               saltenv=saltenv,
               password=password,
               success_retcodes=success_retcodes,
               **kwargs)

    return ret['stderr'] if not hide_output else ''


def run_all(cmd,
            cwd=None,
            stdin=None,
            runas=None,
            group=None,
            shell=DEFAULT_SHELL,
            python_shell=None,
            env=None,
            clean_env=False,
            template=None,
            rstrip=True,
            umask=None,
            output_encoding=None,
            output_loglevel='debug',
            log_callback=None,
            hide_output=False,
            timeout=None,
            reset_system_locale=True,
            ignore_retcode=False,
            saltenv='base',
            use_vt=False,
            redirect_stderr=False,
            password=None,
            encoded_cmd=False,
            prepend_path=None,
            success_retcodes=None,
            **kwargs):
    '''
    Execute the passed command and return a dict of return data

    :param str cmd: The command to run. ex: ``ls -lart /home``

    :param str cwd: The directory from which to execute the command. Defaults
        to the home directory of the user specified by ``runas`` (or the user
        under which Salt is running if ``runas`` is not specified).

    :param str stdin: A string of standard input can be specified for the
        command to be run using the ``stdin`` parameter. This can be useful in
        cases where sensitive information must be read from standard input.

    :param str runas: Specify an alternate user to run the command. The default
        behavior is to run as the user under which Salt is running. If running
        on a Windows minion you must also use the ``password`` argument, and
        the target user account must be in the Administrators group.

    :param str password: Windows only. Required when specifying ``runas``. This
        parameter will be ignored on non-Windows platforms.

        .. versionadded:: 2016.3.0

    :param str group: Group to run command as. Not currently supported
      on Windows.

    :param str shell: Specify an alternate shell. Defaults to the system's
        default shell.

    :param bool python_shell: If False, let python handle the positional
        arguments. Set to True to use shell features, such as pipes or
        redirection.

    :param dict env: Environment variables to be set prior to execution.

        .. note::
            When passing environment variables on the CLI, they should be
            passed as the string representation of a dictionary.

            .. code-block:: bash

                salt myminion cmd.run_all 'some command' env='{"FOO": "bar"}'

    :param bool clean_env: Attempt to clean out all other shell environment
        variables and set only those provided in the 'env' argument to this
        function.

    :param str prepend_path: $PATH segment to prepend (trailing ':' not
        necessary) to $PATH

        .. versionadded:: 2018.3.0

    :param str template: If this setting is applied then the named templating
        engine will be used to render the downloaded file. Currently jinja,
        mako, and wempy are supported.

    :param bool rstrip: Strip all whitespace off the end of output before it is
        returned.

    :param str umask: The umask (in octal) to use when running the command.

    :param str output_encoding: Control the encoding used to decode the
        command's output.

        .. note::
            This should not need to be used in most cases. By default, Salt
            will try to use the encoding detected from the system locale, and
            will fall back to UTF-8 if this fails. This should only need to be
            used in cases where the output of the command is encoded in
            something other than the system locale or UTF-8.

            To see the encoding Salt has detected from the system locale, check
            the `locale` line in the output of :py:func:`test.versions_report
            <salt.modules.test.versions_report>`.

        .. versionadded:: 2018.3.0

    :param str output_loglevel: Control the loglevel at which the output from
        the command is logged to the minion log.

        .. note::
            The command being run will still be logged at the ``debug``
            loglevel regardless, unless ``quiet`` is used for this value.

    :param bool ignore_retcode: If the exit code of the command is nonzero,
        this is treated as an error condition, and the output from the command
        will be logged to the minion log. However, there are some cases where
        programs use the return code for signaling and a nonzero exit code
        doesn't necessarily mean failure. Pass this argument as ``True`` to
        skip logging the output if the command has a nonzero exit code.

    :param bool hide_output: If ``True``, suppress stdout and stderr in the
        return data.

        .. note::
            This is separate from ``output_loglevel``, which only handles how
            Salt logs to the minion log.

        .. versionadded:: 2018.3.0

    :param int timeout: A timeout in seconds for the executed process to
        return.

    :param bool use_vt: Use VT utils (saltstack) to stream the command output
        more interactively to the console and the logs. This is experimental.

    :param bool encoded_cmd: Specify if the supplied command is encoded.
       Only applies to shell 'powershell'.

       .. versionadded:: 2018.3.0

    :param bool redirect_stderr: If set to ``True``, then stderr will be
        redirected to stdout. This is helpful for cases where obtaining both
        the retcode and output is desired, but it is not desired to have the
        output separated into both stdout and stderr.

        .. versionadded:: 2015.8.2

    :param str password: Windows only. Required when specifying ``runas``. This
        parameter will be ignored on non-Windows platforms.

          .. versionadded:: 2016.3.0

    :param bool bg: If ``True``, run command in background and do not await or
        deliver its results

        .. versionadded:: 2016.3.6

    :param list success_retcodes: This parameter will be allow a list of
        non-zero return codes that should be considered a success.  If the
        return code returned from the run matches any in the provided list,
        the return code will be overridden with zero.

      .. versionadded:: Fluorine
    CLI Example:

    .. code-block:: bash

        salt '*' cmd.run_all "ls -l | awk '/foo/{print \\$2}'"

    The template arg can be set to 'jinja' or another supported template
    engine to render the command arguments before execution.
    For example:

    .. code-block:: bash

        salt '*' cmd.run_all template=jinja "ls -l /tmp/{{grains.id}} | awk '/foo/{print \\$2}'"

    A string of standard input can be specified for the command to be run using
    the ``stdin`` parameter. This can be useful in cases where sensitive
    information must be read from standard input.

    .. code-block:: bash

        salt '*' cmd.run_all "grep f" stdin='one\\ntwo\\nthree\\nfour\\nfive\\n'
    '''
    python_shell = _python_shell_default(python_shell,
                                         kwargs.get('__pub_jid', ''))
    stderr = subprocess.STDOUT if redirect_stderr else subprocess.PIPE
    ret = _run(cmd,
               runas=runas,
               group=group,
               cwd=cwd,
               stdin=stdin,
               stderr=stderr,
               shell=shell,
               python_shell=python_shell,
               env=env,
               clean_env=clean_env,
               prepend_path=prepend_path,
               template=template,
               rstrip=rstrip,
               umask=umask,
               output_encoding=output_encoding,
               output_loglevel=output_loglevel,
               log_callback=log_callback,
               timeout=timeout,
               reset_system_locale=reset_system_locale,
               ignore_retcode=ignore_retcode,
               saltenv=saltenv,
               use_vt=use_vt,
               password=password,
               encoded_cmd=encoded_cmd,
               success_retcodes=success_retcodes,
               **kwargs)

    if hide_output:
        ret['stdout'] = ret['stderr'] = ''
    return ret


def retcode(cmd,
            cwd=None,
            stdin=None,
            runas=None,
            group=None,
            shell=DEFAULT_SHELL,
            python_shell=None,
            env=None,
            clean_env=False,
            template=None,
            umask=None,
            output_encoding=None,
            output_loglevel='debug',
            log_callback=None,
            timeout=None,
            reset_system_locale=True,
            ignore_retcode=False,
            saltenv='base',
            use_vt=False,
            password=None,
            success_retcodes=None,
            **kwargs):
    '''
    Execute a shell command and return the command's return code.

    :param str cmd: The command to run. ex: ``ls -lart /home``

    :param str cwd: The directory from which to execute the command. Defaults
        to the home directory of the user specified by ``runas`` (or the user
        under which Salt is running if ``runas`` is not specified).

    :param str stdin: A string of standard input can be specified for the
        command to be run using the ``stdin`` parameter. This can be useful in
        cases where sensitive information must be read from standard input.

    :param str runas: Specify an alternate user to run the command. The default
        behavior is to run as the user under which Salt is running. If running
        on a Windows minion you must also use the ``password`` argument, and
        the target user account must be in the Administrators group.

    :param str password: Windows only. Required when specifying ``runas``. This
        parameter will be ignored on non-Windows platforms.

        .. versionadded:: 2016.3.0

    :param str group: Group to run command as. Not currently supported
      on Windows.

    :param str shell: Specify an alternate shell. Defaults to the system's
        default shell.

    :param bool python_shell: If False, let python handle the positional
        arguments. Set to True to use shell features, such as pipes or
        redirection.

    :param dict env: Environment variables to be set prior to execution.

        .. note::
            When passing environment variables on the CLI, they should be
            passed as the string representation of a dictionary.

            .. code-block:: bash

                salt myminion cmd.retcode 'some command' env='{"FOO": "bar"}'

    :param bool clean_env: Attempt to clean out all other shell environment
        variables and set only those provided in the 'env' argument to this
        function.

    :param str template: If this setting is applied then the named templating
        engine will be used to render the downloaded file. Currently jinja,
        mako, and wempy are supported.

    :param bool rstrip: Strip all whitespace off the end of output before it is
        returned.

    :param str umask: The umask (in octal) to use when running the command.

    :param str output_encoding: Control the encoding used to decode the
        command's output.

        .. note::
            This should not need to be used in most cases. By default, Salt
            will try to use the encoding detected from the system locale, and
            will fall back to UTF-8 if this fails. This should only need to be
            used in cases where the output of the command is encoded in
            something other than the system locale or UTF-8.

            To see the encoding Salt has detected from the system locale, check
            the `locale` line in the output of :py:func:`test.versions_report
            <salt.modules.test.versions_report>`.

        .. versionadded:: 2018.3.0

    :param str output_loglevel: Control the loglevel at which the output from
        the command is logged to the minion log.

        .. note::
            The command being run will still be logged at the ``debug``
            loglevel regardless, unless ``quiet`` is used for this value.

    :param bool ignore_retcode: If the exit code of the command is nonzero,
        this is treated as an error condition, and the output from the command
        will be logged to the minion log. However, there are some cases where
        programs use the return code for signaling and a nonzero exit code
        doesn't necessarily mean failure. Pass this argument as ``True`` to
        skip logging the output if the command has a nonzero exit code.

    :param int timeout: A timeout in seconds for the executed process to return.

    :param bool use_vt: Use VT utils (saltstack) to stream the command output
      more interactively to the console and the logs. This is experimental.

    :rtype: int
    :rtype: None
    :returns: Return Code as an int or None if there was an exception.

    :param list success_retcodes: This parameter will be allow a list of
        non-zero return codes that should be considered a success.  If the
        return code returned from the run matches any in the provided list,
        the return code will be overridden with zero.

      .. versionadded:: Fluorine
    CLI Example:

    .. code-block:: bash

        salt '*' cmd.retcode "file /bin/bash"

    The template arg can be set to 'jinja' or another supported template
    engine to render the command arguments before execution.
    For example:

    .. code-block:: bash

        salt '*' cmd.retcode template=jinja "file {{grains.pythonpath[0]}}/python"

    A string of standard input can be specified for the command to be run using
    the ``stdin`` parameter. This can be useful in cases where sensitive
    information must be read from standard input.

    .. code-block:: bash

        salt '*' cmd.retcode "grep f" stdin='one\\ntwo\\nthree\\nfour\\nfive\\n'
    '''
    ret = _run(cmd,
               runas=runas,
               group=group,
               cwd=cwd,
               stdin=stdin,
               stderr=subprocess.STDOUT,
               shell=shell,
               python_shell=python_shell,
               env=env,
               clean_env=clean_env,
               template=template,
               umask=umask,
               output_encoding=output_encoding,
               output_loglevel=output_loglevel,
               log_callback=log_callback,
               timeout=timeout,
               reset_system_locale=reset_system_locale,
               ignore_retcode=ignore_retcode,
               saltenv=saltenv,
               use_vt=use_vt,
               password=password,
               success_retcodes=success_retcodes,
               **kwargs)
    return ret['retcode']


def _retcode_quiet(cmd,
                   cwd=None,
                   stdin=None,
                   runas=None,
                   group=None,
                   shell=DEFAULT_SHELL,
                   python_shell=False,
                   env=None,
                   clean_env=False,
                   template=None,
                   umask=None,
                   output_encoding=None,
                   log_callback=None,
                   timeout=None,
                   reset_system_locale=True,
                   ignore_retcode=False,
                   saltenv='base',
                   use_vt=False,
                   password=None,
                   success_retcodes=None,
                   **kwargs):
    '''
    Helper for running commands quietly for minion startup. Returns same as
    the retcode() function.
    '''
    return retcode(cmd,
                   cwd=cwd,
                   stdin=stdin,
                   runas=runas,
                   group=group,
                   shell=shell,
                   python_shell=python_shell,
                   env=env,
                   clean_env=clean_env,
                   template=template,
                   umask=umask,
                   output_encoding=output_encoding,
                   output_loglevel='quiet',
                   log_callback=log_callback,
                   timeout=timeout,
                   reset_system_locale=reset_system_locale,
                   ignore_retcode=ignore_retcode,
                   saltenv=saltenv,
                   use_vt=use_vt,
                   password=password,
                   success_retcodes=success_retcodes,
                   **kwargs)


def script(source,
           args=None,
           cwd=None,
           stdin=None,
           runas=None,
           group=None,
           shell=DEFAULT_SHELL,
           python_shell=None,
           env=None,
           template=None,
           umask=None,
           output_encoding=None,
           output_loglevel='debug',
           log_callback=None,
           hide_output=False,
           timeout=None,
           reset_system_locale=True,
           saltenv='base',
           use_vt=False,
           bg=False,
           password=None,
           success_retcodes=None,
           **kwargs):
    '''
    Download a script from a remote location and execute the script locally.
    The script can be located on the salt master file server or on an HTTP/FTP
    server.

    The script will be executed directly, so it can be written in any available
    programming language.

    :param str source: The location of the script to download. If the file is
        located on the master in the directory named spam, and is called eggs,
        the source string is salt://spam/eggs

    :param str args: String of command line args to pass to the script. Only
        used if no args are specified as part of the `name` argument. To pass a
        string containing spaces in YAML, you will need to doubly-quote it:

        .. code-block:: bash

            salt myminion cmd.script salt://foo.sh "arg1 'arg two' arg3"

    :param str cwd: The directory from which to execute the command. Defaults
        to the home directory of the user specified by ``runas`` (or the user
        under which Salt is running if ``runas`` is not specified).

    :param str stdin: A string of standard input can be specified for the
        command to be run using the ``stdin`` parameter. This can be useful in
        cases where sensitive information must be read from standard input.

    :param str runas: Specify an alternate user to run the command. The default
        behavior is to run as the user under which Salt is running. If running
        on a Windows minion you must also use the ``password`` argument, and
        the target user account must be in the Administrators group.

    :param str password: Windows only. Required when specifying ``runas``. This
        parameter will be ignored on non-Windows platforms.

        .. versionadded:: 2016.3.0

    :param str group: Group to run script as. Not currently supported
      on Windows.

    :param str shell: Specify an alternate shell. Defaults to the system's
        default shell.

    :param bool python_shell: If False, let python handle the positional
        arguments. Set to True to use shell features, such as pipes or
        redirection.

    :param bool bg: If True, run script in background and do not await or
        deliver it's results

    :param dict env: Environment variables to be set prior to execution.

        .. note::
            When passing environment variables on the CLI, they should be
            passed as the string representation of a dictionary.

            .. code-block:: bash

                salt myminion cmd.script 'some command' env='{"FOO": "bar"}'

    :param str template: If this setting is applied then the named templating
        engine will be used to render the downloaded file. Currently jinja,
        mako, and wempy are supported.

    :param str umask: The umask (in octal) to use when running the command.

    :param str output_encoding: Control the encoding used to decode the
        command's output.

        .. note::
            This should not need to be used in most cases. By default, Salt
            will try to use the encoding detected from the system locale, and
            will fall back to UTF-8 if this fails. This should only need to be
            used in cases where the output of the command is encoded in
            something other than the system locale or UTF-8.

            To see the encoding Salt has detected from the system locale, check
            the `locale` line in the output of :py:func:`test.versions_report
            <salt.modules.test.versions_report>`.

        .. versionadded:: 2018.3.0

    :param str output_loglevel: Control the loglevel at which the output from
        the command is logged to the minion log.

        .. note::
            The command being run will still be logged at the ``debug``
            loglevel regardless, unless ``quiet`` is used for this value.

    :param bool ignore_retcode: If the exit code of the command is nonzero,
        this is treated as an error condition, and the output from the command
        will be logged to the minion log. However, there are some cases where
        programs use the return code for signaling and a nonzero exit code
        doesn't necessarily mean failure. Pass this argument as ``True`` to
        skip logging the output if the command has a nonzero exit code.

    :param bool hide_output: If ``True``, suppress stdout and stderr in the
        return data.

        .. note::
            This is separate from ``output_loglevel``, which only handles how
            Salt logs to the minion log.

        .. versionadded:: 2018.3.0

    :param int timeout: If the command has not terminated after timeout
        seconds, send the subprocess sigterm, and if sigterm is ignored, follow
        up with sigkill

    :param bool use_vt: Use VT utils (saltstack) to stream the command output
        more interactively to the console and the logs. This is experimental.

    :param list success_retcodes: This parameter will be allow a list of
        non-zero return codes that should be considered a success.  If the
        return code returned from the run matches any in the provided list,
        the return code will be overridden with zero.

      .. versionadded:: Fluorine
    CLI Example:

    .. code-block:: bash

        salt '*' cmd.script salt://scripts/runme.sh
        salt '*' cmd.script salt://scripts/runme.sh 'arg1 arg2 "arg 3"'
        salt '*' cmd.script salt://scripts/windows_task.ps1 args=' -Input c:\\tmp\\infile.txt' shell='powershell'


    .. code-block:: bash

        salt '*' cmd.script salt://scripts/runme.sh stdin='one\\ntwo\\nthree\\nfour\\nfive\\n'
    '''
    python_shell = _python_shell_default(python_shell,
                                         kwargs.get('__pub_jid', ''))

    def _cleanup_tempfile(path):
        try:
            __salt__['file.remove'](path)
        except (SaltInvocationError, CommandExecutionError) as exc:
            log.error(
                'cmd.script: Unable to clean tempfile \'%s\': %s',
                path, exc, exc_info_on_loglevel=logging.DEBUG
            )

    if '__env__' in kwargs:
        # "env" is not supported; Use "saltenv".
        kwargs.pop('__env__')

    if salt.utils.platform.is_windows() and runas and cwd is None:
        cwd = tempfile.mkdtemp(dir=__opts__['cachedir'])
        __salt__['win_dacl.add_ace'](
            cwd, 'File', runas, 'READ&EXECUTE', 'ALLOW',
            'FOLDER&SUBFOLDERS&FILES')

    path = salt.utils.files.mkstemp(dir=cwd, suffix=os.path.splitext(source)[1])

    if template:
        if 'pillarenv' in kwargs or 'pillar' in kwargs:
            pillarenv = kwargs.get('pillarenv', __opts__.get('pillarenv'))
            kwargs['pillar'] = _gather_pillar(pillarenv, kwargs.get('pillar'))
        fn_ = __salt__['cp.get_template'](source,
                                          path,
                                          template,
                                          saltenv,
                                          **kwargs)
        if not fn_:
            if salt.utils.platform.is_windows() and runas:
                _cleanup_tempfile(cwd)
            else:
                _cleanup_tempfile(path)
            return {'pid': 0,
                    'retcode': 1,
                    'stdout': '',
                    'stderr': '',
                    'cache_error': True}
    else:
        fn_ = __salt__['cp.cache_file'](source, saltenv)
        if not fn_:
            if salt.utils.platform.is_windows() and runas:
                _cleanup_tempfile(cwd)
            else:
                _cleanup_tempfile(path)
            return {'pid': 0,
                    'retcode': 1,
                    'stdout': '',
                    'stderr': '',
                    'cache_error': True}
        shutil.copyfile(fn_, path)
    if not salt.utils.platform.is_windows():
        os.chmod(path, 320)
        os.chown(path, __salt__['file.user_to_uid'](runas), -1)

    path = _cmd_quote(path)

    ret = _run(path + ' ' + six.text_type(args) if args else path,
               cwd=cwd,
               stdin=stdin,
               output_encoding=output_encoding,
               output_loglevel=output_loglevel,
               log_callback=log_callback,
               runas=runas,
               group=group,
               shell=shell,
               python_shell=python_shell,
               env=env,
               umask=umask,
               timeout=timeout,
               reset_system_locale=reset_system_locale,
               saltenv=saltenv,
               use_vt=use_vt,
               bg=bg,
               password=password,
               success_retcodes=success_retcodes,
               **kwargs)
    if salt.utils.platform.is_windows() and runas:
        _cleanup_tempfile(cwd)
    else:
        _cleanup_tempfile(path)

    if hide_output:
        ret['stdout'] = ret['stderr'] = ''
    return ret


def script_retcode(source,
                   args=None,
                   cwd=None,
                   stdin=None,
                   runas=None,
                   group=None,
                   shell=DEFAULT_SHELL,
                   python_shell=None,
                   env=None,
                   template='jinja',
                   umask=None,
                   timeout=None,
                   reset_system_locale=True,
                   saltenv='base',
                   output_encoding=None,
                   output_loglevel='debug',
                   log_callback=None,
                   use_vt=False,
                   password=None,
                   success_retcodes=None,
                   **kwargs):
    '''
    Download a script from a remote location and execute the script locally.
    The script can be located on the salt master file server or on an HTTP/FTP
    server.

    The script will be executed directly, so it can be written in any available
    programming language.

    The script can also be formatted as a template, the default is jinja.

    Only evaluate the script return code and do not block for terminal output

    :param str source: The location of the script to download. If the file is
        located on the master in the directory named spam, and is called eggs,
        the source string is salt://spam/eggs

    :param str args: String of command line args to pass to the script. Only
        used if no args are specified as part of the `name` argument. To pass a
        string containing spaces in YAML, you will need to doubly-quote it:
        "arg1 'arg two' arg3"

    :param str cwd: The directory from which to execute the command. Defaults
        to the home directory of the user specified by ``runas`` (or the user
        under which Salt is running if ``runas`` is not specified).

    :param str stdin: A string of standard input can be specified for the
        command to be run using the ``stdin`` parameter. This can be useful in
        cases where sensitive information must be read from standard input.

    :param str runas: Specify an alternate user to run the command. The default
        behavior is to run as the user under which Salt is running. If running
        on a Windows minion you must also use the ``password`` argument, and
        the target user account must be in the Administrators group.

    :param str password: Windows only. Required when specifying ``runas``. This
        parameter will be ignored on non-Windows platforms.

        .. versionadded:: 2016.3.0

    :param str group: Group to run script as. Not currently supported
      on Windows.

    :param str shell: Specify an alternate shell. Defaults to the system's
        default shell.

    :param bool python_shell: If False, let python handle the positional
        arguments. Set to True to use shell features, such as pipes or
        redirection.

    :param dict env: Environment variables to be set prior to execution.

        .. note::
            When passing environment variables on the CLI, they should be
            passed as the string representation of a dictionary.

            .. code-block:: bash

                salt myminion cmd.script_retcode 'some command' env='{"FOO": "bar"}'

    :param str template: If this setting is applied then the named templating
        engine will be used to render the downloaded file. Currently jinja,
        mako, and wempy are supported.

    :param str umask: The umask (in octal) to use when running the command.

    :param str output_encoding: Control the encoding used to decode the
        command's output.

        .. note::
            This should not need to be used in most cases. By default, Salt
            will try to use the encoding detected from the system locale, and
            will fall back to UTF-8 if this fails. This should only need to be
            used in cases where the output of the command is encoded in
            something other than the system locale or UTF-8.

            To see the encoding Salt has detected from the system locale, check
            the `locale` line in the output of :py:func:`test.versions_report
            <salt.modules.test.versions_report>`.

        .. versionadded:: 2018.3.0

    :param str output_loglevel: Control the loglevel at which the output from
        the command is logged to the minion log.

        .. note::
            The command being run will still be logged at the ``debug``
            loglevel regardless, unless ``quiet`` is used for this value.

    :param bool ignore_retcode: If the exit code of the command is nonzero,
        this is treated as an error condition, and the output from the command
        will be logged to the minion log. However, there are some cases where
        programs use the return code for signaling and a nonzero exit code
        doesn't necessarily mean failure. Pass this argument as ``True`` to
        skip logging the output if the command has a nonzero exit code.

    :param int timeout: If the command has not terminated after timeout
        seconds, send the subprocess sigterm, and if sigterm is ignored, follow
        up with sigkill

    :param bool use_vt: Use VT utils (saltstack) to stream the command output
        more interactively to the console and the logs. This is experimental.

    :param list success_retcodes: This parameter will be allow a list of
        non-zero return codes that should be considered a success.  If the
        return code returned from the run matches any in the provided list,
        the return code will be overridden with zero.

      .. versionadded:: Fluorine
    CLI Example:

    .. code-block:: bash

        salt '*' cmd.script_retcode salt://scripts/runme.sh
        salt '*' cmd.script_retcode salt://scripts/runme.sh 'arg1 arg2 "arg 3"'
        salt '*' cmd.script_retcode salt://scripts/windows_task.ps1 args=' -Input c:\\tmp\\infile.txt' shell='powershell'

    A string of standard input can be specified for the command to be run using
    the ``stdin`` parameter. This can be useful in cases where sensitive
    information must be read from standard input.

    .. code-block:: bash

        salt '*' cmd.script_retcode salt://scripts/runme.sh stdin='one\\ntwo\\nthree\\nfour\\nfive\\n'
    '''
    if '__env__' in kwargs:
        # "env" is not supported; Use "saltenv".
        kwargs.pop('__env__')

    return script(source=source,
                  args=args,
                  cwd=cwd,
                  stdin=stdin,
                  runas=runas,
                  group=group,
                  shell=shell,
                  python_shell=python_shell,
                  env=env,
                  template=template,
                  umask=umask,
                  timeout=timeout,
                  reset_system_locale=reset_system_locale,
                  saltenv=saltenv,
                  output_encoding=output_encoding,
                  output_loglevel=output_loglevel,
                  log_callback=log_callback,
                  use_vt=use_vt,
                  password=password,
                  success_retcodes=success_retcodes,
                  **kwargs)['retcode']


def which(cmd):
    '''
    Returns the path of an executable available on the minion, None otherwise

    CLI Example:

    .. code-block:: bash

        salt '*' cmd.which cat
    '''
    return salt.utils.path.which(cmd)


def which_bin(cmds):
    '''
    Returns the first command found in a list of commands

    CLI Example:

    .. code-block:: bash

        salt '*' cmd.which_bin '[pip2, pip, pip-python]'
    '''
    return salt.utils.path.which_bin(cmds)


def has_exec(cmd):
    '''
    Returns true if the executable is available on the minion, false otherwise

    CLI Example:

    .. code-block:: bash

        salt '*' cmd.has_exec cat
    '''
    return which(cmd) is not None


def exec_code(lang, code, cwd=None, args=None, **kwargs):
    '''
    Pass in two strings, the first naming the executable language, aka -
    python2, python3, ruby, perl, lua, etc. the second string containing
    the code you wish to execute. The stdout will be returned.

    All parameters from :mod:`cmd.run_all <salt.modules.cmdmod.run_all>` except python_shell can be used.

    CLI Example:

    .. code-block:: bash

        salt '*' cmd.exec_code ruby 'puts "cheese"'
        salt '*' cmd.exec_code ruby 'puts "cheese"' args='["arg1", "arg2"]' env='{"FOO": "bar"}'
    '''
    return exec_code_all(lang, code, cwd, args, **kwargs)['stdout']


def exec_code_all(lang, code, cwd=None, args=None, **kwargs):
    '''
    Pass in two strings, the first naming the executable language, aka -
    python2, python3, ruby, perl, lua, etc. the second string containing
    the code you wish to execute. All cmd artifacts (stdout, stderr, retcode, pid)
    will be returned.

    All parameters from :mod:`cmd.run_all <salt.modules.cmdmod.run_all>` except python_shell can be used.

    CLI Example:

    .. code-block:: bash

        salt '*' cmd.exec_code_all ruby 'puts "cheese"'
        salt '*' cmd.exec_code_all ruby 'puts "cheese"' args='["arg1", "arg2"]' env='{"FOO": "bar"}'
    '''
    powershell = lang.lower().startswith("powershell")

    if powershell:
        codefile = salt.utils.files.mkstemp(suffix=".ps1")
    else:
        codefile = salt.utils.files.mkstemp()

    with salt.utils.files.fopen(codefile, 'w+t', binary=False) as fp_:
        fp_.write(salt.utils.stringutils.to_str(code))

    if powershell:
        cmd = [lang, "-File", codefile]
    else:
        cmd = [lang, codefile]

    if isinstance(args, six.string_types):
        cmd.append(args)
    elif isinstance(args, list):
        cmd += args

    ret = run_all(cmd, cwd=cwd, python_shell=False, **kwargs)
    os.remove(codefile)
    return ret


def tty(device, echo=''):
    '''
    Echo a string to a specific tty

    CLI Example:

    .. code-block:: bash

        salt '*' cmd.tty tty0 'This is a test'
        salt '*' cmd.tty pts3 'This is a test'
    '''
    if device.startswith('tty'):
        teletype = '/dev/{0}'.format(device)
    elif device.startswith('pts'):
        teletype = '/dev/{0}'.format(device.replace('pts', 'pts/'))
    else:
        return {'Error': 'The specified device is not a valid TTY'}
    try:
        with salt.utils.files.fopen(teletype, 'wb') as tty_device:
            tty_device.write(salt.utils.stringutils.to_bytes(echo))
        return {
            'Success': 'Message was successfully echoed to {0}'.format(teletype)
        }
    except IOError:
        return {
            'Error': 'Echoing to {0} returned error'.format(teletype)
        }


def run_chroot(root,
               cmd,
               cwd=None,
               stdin=None,
               runas=None,
               group=None,
               shell=DEFAULT_SHELL,
               python_shell=True,
               env=None,
               clean_env=False,
               template=None,
               rstrip=True,
               umask=None,
               output_encoding=None,
               output_loglevel='quiet',
               log_callback=None,
               hide_output=False,
               timeout=None,
               reset_system_locale=True,
               ignore_retcode=False,
               saltenv='base',
               use_vt=False,
               bg=False,
               success_retcodes=None,
               **kwargs):
    '''
    .. versionadded:: 2014.7.0

    This function runs :mod:`cmd.run_all <salt.modules.cmdmod.run_all>` wrapped
    within a chroot, with dev and proc mounted in the chroot

    :param str root: Path to the root of the jail to use.

    stdin
        A string of standard input can be specified for the command to be run using
        the ``stdin`` parameter. This can be useful in cases where sensitive
        information must be read from standard input.:

    runas
        User to run script as.

    group
        Group to run script as.

    shell
        Shell to execute under. Defaults to the system default shell.

    :param str cmd: The command to run. ex: ``ls -lart /home``

    :param str cwd: The directory from which to execute the command. Defaults
        to the home directory of the user specified by ``runas`` (or the user
        under which Salt is running if ``runas`` is not specified).

    :parar str stdin: A string of standard input can be specified for the
        command to be run using the ``stdin`` parameter. This can be useful in
        cases where sensitive information must be read from standard input.

    :param str runas: Specify an alternate user to run the command. The default
        behavior is to run as the user under which Salt is running. If running
        on a Windows minion you must also use the ``password`` argument, and
        the target user account must be in the Administrators group.

    :param str shell: Specify an alternate shell. Defaults to the system's
        default shell.

    :param bool python_shell: If False, let python handle the positional
        arguments. Set to True to use shell features, such as pipes or
        redirection.

    :param dict env: Environment variables to be set prior to execution.

        .. note::
            When passing environment variables on the CLI, they should be
            passed as the string representation of a dictionary.

            .. code-block:: bash

                salt myminion cmd.run_chroot 'some command' env='{"FOO": "bar"}'

    :param dict clean_env: Attempt to clean out all other shell environment
        variables and set only those provided in the 'env' argument to this
        function.

    :param str template: If this setting is applied then the named templating
        engine will be used to render the downloaded file. Currently jinja,
        mako, and wempy are supported.

    :param bool rstrip:
        Strip all whitespace off the end of output before it is returned.

    :param str umask:
         The umask (in octal) to use when running the command.

    :param str output_encoding: Control the encoding used to decode the
        command's output.

        .. note::
            This should not need to be used in most cases. By default, Salt
            will try to use the encoding detected from the system locale, and
            will fall back to UTF-8 if this fails. This should only need to be
            used in cases where the output of the command is encoded in
            something other than the system locale or UTF-8.

            To see the encoding Salt has detected from the system locale, check
            the `locale` line in the output of :py:func:`test.versions_report
            <salt.modules.test.versions_report>`.

        .. versionadded:: 2018.3.0

    :param str output_loglevel: Control the loglevel at which the output from
        the command is logged to the minion log.

        .. note::
            The command being run will still be logged at the ``debug``
            loglevel regardless, unless ``quiet`` is used for this value.

    :param bool ignore_retcode: If the exit code of the command is nonzero,
        this is treated as an error condition, and the output from the command
        will be logged to the minion log. However, there are some cases where
        programs use the return code for signaling and a nonzero exit code
        doesn't necessarily mean failure. Pass this argument as ``True`` to
        skip logging the output if the command has a nonzero exit code.

    :param bool hide_output: If ``True``, suppress stdout and stderr in the
        return data.

        .. note::
            This is separate from ``output_loglevel``, which only handles how
            Salt logs to the minion log.

        .. versionadded:: 2018.3.0

    :param int timeout:
        A timeout in seconds for the executed process to return.

    :param bool use_vt:
        Use VT utils (saltstack) to stream the command output more
        interactively to the console and the logs. This is experimental.

    success_retcodes: This parameter will be allow a list of
        non-zero return codes that should be considered a success.  If the
        return code returned from the run matches any in the provided list,
        the return code will be overridden with zero.

      .. versionadded:: Fluorine
CLI Example:

    .. code-block:: bash

        salt '*' cmd.run_chroot /var/lib/lxc/container_name/rootfs 'sh /tmp/bootstrap.sh'
    '''
    __salt__['mount.mount'](
        os.path.join(root, 'dev'),
        'udev',
        fstype='devtmpfs')
    __salt__['mount.mount'](
        os.path.join(root, 'proc'),
        'proc',
        fstype='proc')

    # Execute chroot routine
    sh_ = '/bin/sh'
    if os.path.isfile(os.path.join(root, 'bin/bash')):
        sh_ = '/bin/bash'

    if isinstance(cmd, (list, tuple)):
        cmd = ' '.join([six.text_type(i) for i in cmd])
    cmd = 'chroot {0} {1} -c {2}'.format(root, sh_, _cmd_quote(cmd))

    run_func = __context__.pop('cmd.run_chroot.func', run_all)

    ret = run_func(cmd,
                   runas=runas,
                   group=group,
                   cwd=cwd,
                   stdin=stdin,
                   shell=shell,
                   python_shell=python_shell,
                   env=env,
                   clean_env=clean_env,
                   template=template,
                   rstrip=rstrip,
                   umask=umask,
                   output_encoding=output_encoding,
                   output_loglevel=output_loglevel,
                   log_callback=log_callback,
                   timeout=timeout,
                   reset_system_locale=reset_system_locale,
                   ignore_retcode=ignore_retcode,
                   saltenv=saltenv,
                   pillarenv=kwargs.get('pillarenv'),
                   pillar=kwargs.get('pillar'),
                   use_vt=use_vt,
                   success_retcodes=success_retcodes,
                   bg=bg)

    # Kill processes running in the chroot
    for i in range(6):
        pids = _chroot_pids(root)
        if not pids:
            break
        for pid in pids:
            # use sig 15 (TERM) for first 3 attempts, then 9 (KILL)
            sig = 15 if i < 3 else 9
            os.kill(pid, sig)

    if _chroot_pids(root):
        log.error('Processes running in chroot could not be killed, '
                  'filesystem will remain mounted')

    __salt__['mount.umount'](os.path.join(root, 'proc'))
    __salt__['mount.umount'](os.path.join(root, 'dev'))
    if hide_output:
        ret['stdout'] = ret['stderr'] = ''
    return ret


def _is_valid_shell(shell):
    '''
    Attempts to search for valid shells on a system and
    see if a given shell is in the list
    '''
    if salt.utils.platform.is_windows():
        return True  # Don't even try this for Windows
    shells = '/etc/shells'
    available_shells = []
    if os.path.exists(shells):
        try:
            with salt.utils.files.fopen(shells, 'r') as shell_fp:
                lines = [salt.utils.stringutils.to_unicode(x)
                         for x in shell_fp.read().splitlines()]
            for line in lines:
                if line.startswith('#'):
                    continue
                else:
                    available_shells.append(line)
        except OSError:
            return True
    else:
        # No known method of determining available shells
        return None
    if shell in available_shells:
        return True
    else:
        return False


def shells():
    '''
    Lists the valid shells on this system via the /etc/shells file

    .. versionadded:: 2015.5.0

    CLI Example::

        salt '*' cmd.shells
    '''
    shells_fn = '/etc/shells'
    ret = []
    if os.path.exists(shells_fn):
        try:
            with salt.utils.files.fopen(shells_fn, 'r') as shell_fp:
                lines = [salt.utils.stringutils.to_unicode(x)
                         for x in shell_fp.read().splitlines()]
            for line in lines:
                line = line.strip()
                if line.startswith('#'):
                    continue
                elif not line:
                    continue
                else:
                    ret.append(line)
        except OSError:
            log.error("File '%s' was not found", shells_fn)
    return ret


def shell_info(shell, list_modules=False):
    '''
    .. versionadded:: 2016.11.0

    Provides information about a shell or script languages which often use
    ``#!``. The values returned are dependent on the shell or scripting
    languages all return the ``installed``, ``path``, ``version``,
    ``version_raw``

    Args:
        shell (str): Name of the shell. Support shells/script languages include
        bash, cmd, perl, php, powershell, python, ruby and zsh

        list_modules (bool): True to list modules available to the shell.
        Currently only lists powershell modules.

    Returns:
        dict: A dictionary of information about the shell

    .. code-block:: python

        {'version': '<2 or 3 numeric components dot-separated>',
         'version_raw': '<full version string>',
         'path': '<full path to binary>',
         'installed': <True, False or None>,
         '<attribute>': '<attribute value>'}

    .. note::
        - ``installed`` is always returned, if ``None`` or ``False`` also
          returns error and may also return ``stdout`` for diagnostics.
        - ``version`` is for use in determine if a shell/script language has a
          particular feature set, not for package management.
        - The shell must be within the executable search path.

    CLI Example:

    .. code-block:: bash

        salt '*' cmd.shell_info bash
        salt '*' cmd.shell_info powershell

    :codeauthor: Damon Atkins <https://github.com/damon-atkins>
    '''
    regex_shells = {
        'bash': [r'version (\d\S*)', 'bash', '--version'],
        'bash-test-error': [r'versioZ ([-\w.]+)', 'bash', '--version'],  # used to test an error result
        'bash-test-env': [r'(HOME=.*)', 'bash', '-c', 'declare'],  # used to test an error result
        'zsh': [r'^zsh (\d\S*)', 'zsh', '--version'],
        'tcsh': [r'^tcsh (\d\S*)', 'tcsh', '--version'],
        'cmd': [r'Version ([\d.]+)', 'cmd.exe', '/C', 'ver'],
        'powershell': [r'PSVersion\s+(\d\S*)', 'powershell', '-NonInteractive', '$PSVersionTable'],
        'perl': [r'^(\d\S*)', 'perl', '-e', 'printf "%vd\n", $^V;'],
        'python': [r'^Python (\d\S*)', 'python', '-V'],
        'ruby': [r'^ruby (\d\S*)', 'ruby', '-v'],
        'php': [r'^PHP (\d\S*)', 'php', '-v']
    }
    # Ensure ret['installed'] always as a value of True, False or None (not sure)
    ret = {'installed': False}
    if salt.utils.platform.is_windows() and shell == 'powershell':
        pw_keys = __salt__['reg.list_keys'](
            'HKEY_LOCAL_MACHINE',
            'Software\\Microsoft\\PowerShell')
        pw_keys.sort(key=int)
        if len(pw_keys) == 0:
            return {
                'error': 'Unable to locate \'powershell\' Reason: Cannot be '
                         'found in registry.',
                'installed': False,
            }
        for reg_ver in pw_keys:
            install_data = __salt__['reg.read_value'](
                'HKEY_LOCAL_MACHINE',
                'Software\\Microsoft\\PowerShell\\{0}'.format(reg_ver),
                'Install')
            if install_data.get('vtype') == 'REG_DWORD' and \
                    install_data.get('vdata') == 1:
                details = __salt__['reg.list_values'](
                    'HKEY_LOCAL_MACHINE',
                    'Software\\Microsoft\\PowerShell\\{0}\\'
                    'PowerShellEngine'.format(reg_ver))

                # reset data, want the newest version details only as powershell
                # is backwards compatible
                ret = {}

                # if all goes well this will become True
                ret['installed'] = None
                ret['path'] = which('powershell.exe')
                for attribute in details:
                    if attribute['vname'].lower() == '(default)':
                        continue
                    elif attribute['vname'].lower() == 'powershellversion':
                        ret['psversion'] = attribute['vdata']
                        ret['version_raw'] = attribute['vdata']
                    elif attribute['vname'].lower() == 'runtimeversion':
                        ret['crlversion'] = attribute['vdata']
                        if ret['crlversion'][0].lower() == 'v':
                            ret['crlversion'] = ret['crlversion'][1::]
                    elif attribute['vname'].lower() == 'pscompatibleversion':
                        # reg attribute does not end in s, the powershell
                        # attribute does
                        ret['pscompatibleversions'] = \
                            attribute['vdata'].replace(' ', '').split(',')
                    else:
                        # keys are lower case as python is case sensitive the
                        # registry is not
                        ret[attribute['vname'].lower()] = attribute['vdata']
    else:
        if shell not in regex_shells:
            return {
                'error': 'Salt does not know how to get the version number for '
                         '{0}'.format(shell),
                'installed': None
            }
        shell_data = regex_shells[shell]
        pattern = shell_data.pop(0)
        # We need to make sure HOME set, so shells work correctly
        # salt-call will general have home set, the salt-minion service may not
        # We need to assume ports of unix shells to windows will look after
        # themselves in setting HOME as they do it in many different ways
        newenv = os.environ
        if ('HOME' not in newenv) and (not salt.utils.platform.is_windows()):
            newenv['HOME'] = os.path.expanduser('~')
            log.debug('HOME environment set to %s', newenv['HOME'])
        try:
            proc = salt.utils.timed_subprocess.TimedProc(
                shell_data,
                stdin=None,
                stdout=subprocess.PIPE,
                stderr=subprocess.STDOUT,
                timeout=10,
                env=newenv
                )
        except (OSError, IOError) as exc:
            return {
                'error': 'Unable to run command \'{0}\' Reason: {1}'.format(' '.join(shell_data), exc),
                'installed': False,
            }
        try:
            proc.run()
        except TimedProcTimeoutError as exc:
            return {
                'error': 'Unable to run command \'{0}\' Reason: Timed out.'.format(' '.join(shell_data)),
                'installed': False,
            }

        ret['path'] = which(shell_data[0])
        pattern_result = re.search(pattern, proc.stdout, flags=re.IGNORECASE)
        # only set version if we find it, so code later on can deal with it
        if pattern_result:
            ret['version_raw'] = pattern_result.group(1)

    if 'version_raw' in ret:
        version_results = re.match(r'(\d[\d.]*)', ret['version_raw'])
        if version_results:
            ret['installed'] = True
            ver_list = version_results.group(1).split('.')[:3]
            if len(ver_list) == 1:
                ver_list.append('0')
            ret['version'] = '.'.join(ver_list[:3])
    else:
        ret['installed'] = None  # Have an unexpected result

    # Get a list of the PowerShell modules which are potentially available
    # to be imported
    if shell == 'powershell' and ret['installed'] and list_modules:
        ret['modules'] = salt.utils.powershell.get_modules()

    if 'version' not in ret:
        ret['error'] = 'The version regex pattern for shell {0}, could not ' \
                       'find the version string'.format(shell)
        ret['stdout'] = proc.stdout  # include stdout so they can see the issue
        log.error(ret['error'])

    return ret


def powershell(cmd,
               cwd=None,
               stdin=None,
               runas=None,
               shell=DEFAULT_SHELL,
               env=None,
               clean_env=False,
               template=None,
               rstrip=True,
               umask=None,
<<<<<<< HEAD
=======
               output_encoding=None,
>>>>>>> 9c8573e4
               output_loglevel='debug',
               hide_output=False,
               timeout=None,
               reset_system_locale=True,
               ignore_retcode=False,
               saltenv='base',
               use_vt=False,
               password=None,
               depth=None,
               encode_cmd=False,
<<<<<<< HEAD
=======
               success_retcodes=None,
>>>>>>> 9c8573e4
               **kwargs):
    '''
    Execute the passed PowerShell command and return the output as a dictionary.

    Other ``cmd.*`` functions (besides ``cmd.powershell_all``)
    return the raw text output of the command. This
    function appends ``| ConvertTo-JSON`` to the command and then parses the
    JSON into a Python dictionary. If you want the raw textual result of your
    PowerShell command you should use ``cmd.run`` with the ``shell=powershell``
    option.

    For example:

    .. code-block:: bash

        salt '*' cmd.run '$PSVersionTable.CLRVersion' shell=powershell
        salt '*' cmd.run 'Get-NetTCPConnection' shell=powershell

    .. versionadded:: 2016.3.0

    .. warning::

        This passes the cmd argument directly to PowerShell
        without any further processing! Be absolutely sure that you
        have properly sanitized the command passed to this function
        and do not use untrusted inputs.

    In addition to the normal ``cmd.run`` parameters, this command offers the
    ``depth`` parameter to change the Windows default depth for the
    ``ConvertTo-JSON`` powershell command. The Windows default is 2. If you need
    more depth, set that here.

    .. note::
        For some commands, setting the depth to a value greater than 4 greatly
        increases the time it takes for the command to return and in many cases
        returns useless data.

    :param str cmd: The powershell command to run.

    :param str cwd: The directory from which to execute the command. Defaults
        to the home directory of the user specified by ``runas`` (or the user
        under which Salt is running if ``runas`` is not specified).

    :param str stdin: A string of standard input can be specified for the
      command to be run using the ``stdin`` parameter. This can be useful in cases
      where sensitive information must be read from standard input.

    :param str runas: Specify an alternate user to run the command. The default
        behavior is to run as the user under which Salt is running. If running
        on a Windows minion you must also use the ``password`` argument, and
        the target user account must be in the Administrators group.

    :param str password: Windows only. Required when specifying ``runas``. This
      parameter will be ignored on non-Windows platforms.

      .. versionadded:: 2016.3.0

    :param str shell: Specify an alternate shell. Defaults to the system's
        default shell.

    :param bool python_shell: If False, let python handle the positional
      arguments. Set to True to use shell features, such as pipes or
      redirection.

    :param dict env: Environment variables to be set prior to execution.

        .. note::
            When passing environment variables on the CLI, they should be
            passed as the string representation of a dictionary.

            .. code-block:: bash

                salt myminion cmd.powershell 'some command' env='{"FOO": "bar"}'

    :param bool clean_env: Attempt to clean out all other shell environment
        variables and set only those provided in the 'env' argument to this
        function.

    :param str template: If this setting is applied then the named templating
        engine will be used to render the downloaded file. Currently jinja,
        mako, and wempy are supported.

    :param bool rstrip: Strip all whitespace off the end of output before it is
        returned.

    :param str umask: The umask (in octal) to use when running the command.

    :param str output_encoding: Control the encoding used to decode the
        command's output.

        .. note::
            This should not need to be used in most cases. By default, Salt
            will try to use the encoding detected from the system locale, and
            will fall back to UTF-8 if this fails. This should only need to be
            used in cases where the output of the command is encoded in
            something other than the system locale or UTF-8.

            To see the encoding Salt has detected from the system locale, check
            the `locale` line in the output of :py:func:`test.versions_report
            <salt.modules.test.versions_report>`.

        .. versionadded:: 2018.3.0

    :param str output_loglevel: Control the loglevel at which the output from
        the command is logged to the minion log.

        .. note::
            The command being run will still be logged at the ``debug``
            loglevel regardless, unless ``quiet`` is used for this value.

    :param bool ignore_retcode: If the exit code of the command is nonzero,
        this is treated as an error condition, and the output from the command
        will be logged to the minion log. However, there are some cases where
        programs use the return code for signaling and a nonzero exit code
        doesn't necessarily mean failure. Pass this argument as ``True`` to
        skip logging the output if the command has a nonzero exit code.

    :param bool hide_output: If ``True``, suppress stdout and stderr in the
        return data.

        .. note::
            This is separate from ``output_loglevel``, which only handles how
            Salt logs to the minion log.

        .. versionadded:: 2018.3.0

    :param int timeout: A timeout in seconds for the executed process to return.

    :param bool use_vt: Use VT utils (saltstack) to stream the command output
        more interactively to the console and the logs. This is experimental.

    :param bool reset_system_locale: Resets the system locale

    :param str saltenv: The salt environment to use. Default is 'base'

    :param int depth: The number of levels of contained objects to be included.
        Default is 2. Values greater than 4 seem to greatly increase the time
        it takes for the command to complete for some commands. eg: ``dir``

        .. versionadded:: 2016.3.4

    :param bool encode_cmd: Encode the command before executing. Use in cases
        where characters may be dropped or incorrectly converted when executed.
        Default is False.

    :param list success_retcodes: This parameter will be allow a list of
        non-zero return codes that should be considered a success.  If the
        return code returned from the run matches any in the provided list,
        the return code will be overridden with zero.

      .. versionadded:: Fluorine

    :returns:
        :dict: A dictionary of data returned by the powershell command.

    CLI Example:

    .. code-block:: powershell

        salt '*' cmd.powershell "$PSVersionTable.CLRVersion"
    '''
    if 'python_shell' in kwargs:
        python_shell = kwargs.pop('python_shell')
    else:
        python_shell = True

    # Append PowerShell Object formatting
    cmd += ' | ConvertTo-JSON'
    if depth is not None:
        cmd += ' -Depth {0}'.format(depth)

    if encode_cmd:
        # Convert the cmd to UTF-16LE without a BOM and base64 encode.
        # Just base64 encoding UTF-8 or including a BOM is not valid.
        log.debug('Encoding PowerShell command \'%s\'', cmd)
        cmd_utf16 = cmd.decode('utf-8').encode('utf-16le')
        cmd = base64.standard_b64encode(cmd_utf16)
        encoded_cmd = True
    else:
        encoded_cmd = False

    # Put the whole command inside a try / catch block
    # Some errors in PowerShell are not "Terminating Errors" and will not be
    # caught in a try/catch block. For example, the `Get-WmiObject` command will
    # often return a "Non Terminating Error". To fix this, make sure
    # `-ErrorAction Stop` is set in the powershell command
    cmd = 'try {' + cmd + '} catch { "{}" | ConvertTo-JSON}'

    # Retrieve the response, while overriding shell with 'powershell'
    response = run(cmd,
                   cwd=cwd,
                   stdin=stdin,
                   runas=runas,
                   shell='powershell',
                   env=env,
                   clean_env=clean_env,
                   template=template,
                   rstrip=rstrip,
                   umask=umask,
                   output_encoding=output_encoding,
                   output_loglevel=output_loglevel,
                   hide_output=hide_output,
                   timeout=timeout,
                   reset_system_locale=reset_system_locale,
                   ignore_retcode=ignore_retcode,
                   saltenv=saltenv,
                   use_vt=use_vt,
                   python_shell=python_shell,
                   password=password,
                   encoded_cmd=encoded_cmd,
                   success_retcodes=success_retcodes,
                   **kwargs)

    try:
        return salt.utils.json.loads(response)
    except Exception:
        log.error("Error converting PowerShell JSON return", exc_info=True)
        return {}


def powershell_all(cmd,
                   cwd=None,
                   stdin=None,
                   runas=None,
                   shell=DEFAULT_SHELL,
                   env=None,
                   clean_env=False,
                   template=None,
                   rstrip=True,
                   umask=None,
                   output_encoding=None,
                   output_loglevel='debug',
                   quiet=False,
                   timeout=None,
                   reset_system_locale=True,
                   ignore_retcode=False,
                   saltenv='base',
                   use_vt=False,
                   password=None,
                   depth=None,
                   encode_cmd=False,
                   force_list=False,
                   success_retcodes=None,
                   **kwargs):
    '''
    Execute the passed PowerShell command and return a dictionary with a result
    field representing the output of the command, as well as other fields
    showing us what the PowerShell invocation wrote to ``stderr``, the process
    id, and the exit code of the invocation.

    This function appends ``| ConvertTo-JSON`` to the command before actually
    invoking powershell.

    An unquoted empty string is not valid JSON, but it's very normal for the
    Powershell output to be exactly that. Therefore, we do not attempt to parse
    empty Powershell output (which would result in an exception). Instead we
    treat this as a special case and one of two things will happen:

    - If the value of the ``force_list`` parameter is ``True``, then the
      ``result`` field of the return dictionary will be an empty list.

    - If the value of the ``force_list`` parameter is ``False``, then the
      return dictionary **will not have a result key added to it**. We aren't
      setting ``result`` to ``None`` in this case, because ``None`` is the
      Python representation of "null" in JSON. (We likewise can't use ``False``
      for the equivalent reason.)

    If Powershell's output is not an empty string and Python cannot parse its
    content, then a ``CommandExecutionError`` exception will be raised.

    If Powershell's output is not an empty string, Python is able to parse its
    content, and the type of the resulting Python object is other than ``list``
    then one of two things will happen:

    - If the value of the ``force_list`` parameter is ``True``, then the
      ``result`` field will be a singleton list with the Python object as its
      sole member.

    - If the value of the ``force_list`` parameter is ``False``, then the value
      of ``result`` will be the unmodified Python object.

    If Powershell's output is not an empty string, Python is able to parse its
    content, and the type of the resulting Python object is ``list``, then the
    value of ``result`` will be the unmodified Python object. The
    ``force_list`` parameter has no effect in this case.

    .. note::
         An example of why the ``force_list`` parameter is useful is as
         follows: The Powershell command ``dir x | Convert-ToJson`` results in

         - no output when x is an empty directory.
         - a dictionary object when x contains just one item.
         - a list of dictionary objects when x contains multiple items.

         By setting ``force_list`` to ``True`` we will always end up with a
         list of dictionary items, representing files, no matter how many files
         x contains.  Conversely, if ``force_list`` is ``False``, we will end
         up with no ``result`` key in our return dictionary when x is an empty
         directory, and a dictionary object when x contains just one file.

    If you want a similar function but with a raw textual result instead of a
    Python dictionary, you should use ``cmd.run_all`` in combination with
    ``shell=powershell``.

    The remaining fields in the return dictionary are described in more detail
    in the ``Returns`` section.

    Example:

    .. code-block:: bash

        salt '*' cmd.run_all '$PSVersionTable.CLRVersion' shell=powershell
        salt '*' cmd.run_all 'Get-NetTCPConnection' shell=powershell

    .. versionadded:: 2018.3.0

    .. warning::

        This passes the cmd argument directly to PowerShell without any further
        processing! Be absolutely sure that you have properly sanitized the
        command passed to this function and do not use untrusted inputs.

    In addition to the normal ``cmd.run`` parameters, this command offers the
    ``depth`` parameter to change the Windows default depth for the
    ``ConvertTo-JSON`` powershell command. The Windows default is 2. If you need
    more depth, set that here.

    .. note::
        For some commands, setting the depth to a value greater than 4 greatly
        increases the time it takes for the command to return and in many cases
        returns useless data.

    :param str cmd: The powershell command to run.

    :param str cwd: The directory from which to execute the command. Defaults
        to the home directory of the user specified by ``runas`` (or the user
        under which Salt is running if ``runas`` is not specified).

    :param str stdin: A string of standard input can be specified for the
        command to be run using the ``stdin`` parameter. This can be useful in
        cases where sensitive information must be read from standard input.

    :param str runas: Specify an alternate user to run the command. The default
        behavior is to run as the user under which Salt is running. If running
        on a Windows minion you must also use the ``password`` argument, and
        the target user account must be in the Administrators group.

    :param str password: Windows only. Required when specifying ``runas``. This
        parameter will be ignored on non-Windows platforms.

    :param str shell: Specify an alternate shell. Defaults to the system's
        default shell.

    :param bool python_shell: If False, let python handle the positional
        arguments. Set to True to use shell features, such as pipes or
        redirection.

    :param dict env: Environment variables to be set prior to execution.

        .. note::
            When passing environment variables on the CLI, they should be
            passed as the string representation of a dictionary.

            .. code-block:: bash

                salt myminion cmd.powershell_all 'some command' env='{"FOO": "bar"}'

    :param bool clean_env: Attempt to clean out all other shell environment
        variables and set only those provided in the 'env' argument to this
        function.

    :param str template: If this setting is applied then the named templating
        engine will be used to render the downloaded file. Currently jinja,
        mako, and wempy are supported.

    :param bool rstrip: Strip all whitespace off the end of output before it is
        returned.

    :param str umask: The umask (in octal) to use when running the command.

    :param str output_encoding: Control the encoding used to decode the
        command's output.

        .. note::
            This should not need to be used in most cases. By default, Salt
            will try to use the encoding detected from the system locale, and
            will fall back to UTF-8 if this fails. This should only need to be
            used in cases where the output of the command is encoded in
            something other than the system locale or UTF-8.

            To see the encoding Salt has detected from the system locale, check
            the `locale` line in the output of :py:func:`test.versions_report
            <salt.modules.test.versions_report>`.

        .. versionadded:: 2018.3.0

    :param str output_loglevel: Control the loglevel at which the output from
        the command is logged to the minion log.

        .. note::
            The command being run will still be logged at the ``debug``
            loglevel regardless, unless ``quiet`` is used for this value.

    :param bool ignore_retcode: If the exit code of the command is nonzero,
        this is treated as an error condition, and the output from the command
        will be logged to the minion log. However, there are some cases where
        programs use the return code for signaling and a nonzero exit code
        doesn't necessarily mean failure. Pass this argument as ``True`` to
        skip logging the output if the command has a nonzero exit code.

    :param int timeout: A timeout in seconds for the executed process to
        return.

    :param bool use_vt: Use VT utils (saltstack) to stream the command output
        more interactively to the console and the logs. This is experimental.

    :param bool reset_system_locale: Resets the system locale

    :param bool ignore_retcode: If the exit code of the command is nonzero,
        this is treated as an error condition, and the output from the command
        will be logged to the minion log. However, there are some cases where
        programs use the return code for signaling and a nonzero exit code
        doesn't necessarily mean failure. Pass this argument as ``True`` to
        skip logging the output if the command has a nonzero exit code.

    :param str saltenv: The salt environment to use. Default is 'base'

    :param int depth: The number of levels of contained objects to be included.
        Default is 2. Values greater than 4 seem to greatly increase the time
        it takes for the command to complete for some commands. eg: ``dir``

    :param bool encode_cmd: Encode the command before executing. Use in cases
        where characters may be dropped or incorrectly converted when executed.
        Default is False.

    :param bool force_list: The purpose of this parameter is described in the
        preamble of this function's documentation. Default value is False.

    :param list success_retcodes: This parameter will be allow a list of
        non-zero return codes that should be considered a success.  If the
        return code returned from the run matches any in the provided list,
        the return code will be overridden with zero.

      .. versionadded:: Fluorine

    :return: A dictionary with the following entries:

        result
            For a complete description of this field, please refer to this
            function's preamble. **This key will not be added to the dictionary
            when force_list is False and Powershell's output is the empty
            string.**
        stderr
            What the PowerShell invocation wrote to ``stderr``.
        pid
            The process id of the PowerShell invocation
        retcode
            This is the exit code of the invocation of PowerShell.
            If the final execution status (in PowerShell) of our command
            (with ``| ConvertTo-JSON`` appended) is ``False`` this should be non-0.
            Likewise if PowerShell exited with ``$LASTEXITCODE`` set to some
            non-0 value, then ``retcode`` will end up with this value.

    :rtype: dict

    CLI Example:

    .. code-block:: bash

        salt '*' cmd.powershell_all "$PSVersionTable.CLRVersion"

    CLI Example:

    .. code-block:: bash

        salt '*' cmd.powershell_all "dir mydirectory" force_list=True
    '''
    if 'python_shell' in kwargs:
        python_shell = kwargs.pop('python_shell')
    else:
        python_shell = True

    # Append PowerShell Object formatting
    cmd += ' | ConvertTo-JSON'
    if depth is not None:
        cmd += ' -Depth {0}'.format(depth)

    if encode_cmd:
        # Convert the cmd to UTF-16LE without a BOM and base64 encode.
        # Just base64 encoding UTF-8 or including a BOM is not valid.
        log.debug('Encoding PowerShell command \'%s\'', cmd)
        cmd_utf16 = cmd.decode('utf-8').encode('utf-16le')
        cmd = base64.standard_b64encode(cmd_utf16)
        encoded_cmd = True
    else:
        encoded_cmd = False

    # Retrieve the response, while overriding shell with 'powershell'
<<<<<<< HEAD
    response = run_all(
            cmd,
            cwd=cwd,
            stdin=stdin,
            runas=runas,
            shell='powershell',
            env=env,
            clean_env=clean_env,
            template=template,
            rstrip=rstrip,
            umask=umask,
            output_loglevel=output_loglevel,
            quiet=quiet,
            timeout=timeout,
            reset_system_locale=reset_system_locale,
            ignore_retcode=ignore_retcode,
            saltenv=saltenv,
            use_vt=use_vt,
            python_shell=python_shell,
            password=password,
            encoded_cmd=encoded_cmd,
            **kwargs
    )
=======
    response = run_all(cmd,
                       cwd=cwd,
                       stdin=stdin,
                       runas=runas,
                       shell='powershell',
                       env=env,
                       clean_env=clean_env,
                       template=template,
                       rstrip=rstrip,
                       umask=umask,
                       output_encoding=output_encoding,
                       output_loglevel=output_loglevel,
                       quiet=quiet,
                       timeout=timeout,
                       reset_system_locale=reset_system_locale,
                       ignore_retcode=ignore_retcode,
                       saltenv=saltenv,
                       use_vt=use_vt,
                       python_shell=python_shell,
                       password=password,
                       encoded_cmd=encoded_cmd,
                       success_retcodes=success_retcodes,
                       **kwargs)
>>>>>>> 9c8573e4
    stdoutput = response['stdout']

    # if stdoutput is the empty string and force_list is True we return an empty list
    # Otherwise we return response with no result key
    if not stdoutput:
        response.pop('stdout')
        if force_list:
            response['result'] = []
        return response

    # If we fail to parse stdoutput we will raise an exception
    try:
        result = salt.utils.json.loads(stdoutput)
    except Exception:
        err_msg = "cmd.powershell_all " + \
                  "cannot parse the Powershell output."
        response["cmd"] = cmd
        raise CommandExecutionError(
            message=err_msg,
            info=response
        )

    response.pop("stdout")

    if type(result) is not list:
        if force_list:
            response['result'] = [result]
        else:
            response['result'] = result
    else:
        # result type is list so the force_list param has no effect
        response['result'] = result
    return response


def run_bg(cmd,
           cwd=None,
           runas=None,
           group=None,
           shell=DEFAULT_SHELL,
           python_shell=None,
           env=None,
           clean_env=False,
           template=None,
           umask=None,
           timeout=None,
<<<<<<< HEAD
=======
           output_encoding=None,
>>>>>>> 9c8573e4
           output_loglevel='debug',
           log_callback=None,
           reset_system_locale=True,
           ignore_retcode=False,
           saltenv='base',
           password=None,
           prepend_path=None,
<<<<<<< HEAD
=======
           success_retcodes=None,
>>>>>>> 9c8573e4
           **kwargs):
    r'''
    .. versionadded: 2016.3.0

    Execute the passed command in the background and return it's PID

    .. note::

        If the init system is systemd and the backgrounded task should run even
        if the salt-minion process is restarted, prepend ``systemd-run
        --scope`` to the command. This will reparent the process in its own
        scope separate from salt-minion, and will not be affected by restarting
        the minion service.

    :param str cmd: The command to run. ex: ``ls -lart /home``

    :param str cwd: The directory from which to execute the command. Defaults
        to the home directory of the user specified by ``runas`` (or the user
        under which Salt is running if ``runas`` is not specified).

    :param str group: Group to run command as. Not currently supported
      on Windows.

    :param str shell: Shell to execute under. Defaults to the system default
      shell.

    :param str output_encoding: Control the encoding used to decode the
        command's output.

        .. note::
            This should not need to be used in most cases. By default, Salt
            will try to use the encoding detected from the system locale, and
            will fall back to UTF-8 if this fails. This should only need to be
            used in cases where the output of the command is encoded in
            something other than the system locale or UTF-8.

            To see the encoding Salt has detected from the system locale, check
            the `locale` line in the output of :py:func:`test.versions_report
            <salt.modules.test.versions_report>`.

        .. versionadded:: 2018.3.0

    :param str output_loglevel: Control the loglevel at which the output from
        the command is logged to the minion log.

        .. note::
            The command being run will still be logged at the ``debug``
            loglevel regardless, unless ``quiet`` is used for this value.

    :param bool ignore_retcode: If the exit code of the command is nonzero,
        this is treated as an error condition, and the output from the command
        will be logged to the minion log. However, there are some cases where
        programs use the return code for signaling and a nonzero exit code
        doesn't necessarily mean failure. Pass this argument as ``True`` to
        skip logging the output if the command has a nonzero exit code.

    :param str runas: Specify an alternate user to run the command. The default
        behavior is to run as the user under which Salt is running. If running
        on a Windows minion you must also use the ``password`` argument, and
        the target user account must be in the Administrators group.

    :param str password: Windows only. Required when specifying ``runas``. This
        parameter will be ignored on non-Windows platforms.

        .. versionadded:: 2016.3.0

    :param str shell: Specify an alternate shell. Defaults to the system's
        default shell.

    :param bool python_shell: If False, let python handle the positional
        arguments. Set to True to use shell features, such as pipes or
        redirection.

    :param dict env: Environment variables to be set prior to execution.

        .. note::
            When passing environment variables on the CLI, they should be
            passed as the string representation of a dictionary.

            .. code-block:: bash

                salt myminion cmd.run_bg 'some command' env='{"FOO": "bar"}'

    :param bool clean_env: Attempt to clean out all other shell environment
        variables and set only those provided in the 'env' argument to this
        function.

    :param str prepend_path: $PATH segment to prepend (trailing ':' not
        necessary) to $PATH

        .. versionadded:: 2018.3.0

    :param str template: If this setting is applied then the named templating
        engine will be used to render the downloaded file. Currently jinja,
        mako, and wempy are supported.

    :param str umask: The umask (in octal) to use when running the command.

    :param int timeout: A timeout in seconds for the executed process to return.

    .. warning::

        This function does not process commands through a shell unless the
        ``python_shell`` argument is set to ``True``. This means that any
        shell-specific functionality such as 'echo' or the use of pipes,
        redirection or &&, should either be migrated to cmd.shell or have the
        python_shell=True flag set here.

        The use of ``python_shell=True`` means that the shell will accept _any_
        input including potentially malicious commands such as 'good_command;rm
        -rf /'.  Be absolutely certain that you have sanitized your input prior
        to using ``python_shell=True``.

    :param list success_retcodes: This parameter will be allow a list of
        non-zero return codes that should be considered a success.  If the
        return code returned from the run matches any in the provided list,
        the return code will be overridden with zero.

      .. versionadded:: Fluorine

    CLI Example:

    .. code-block:: bash

        salt '*' cmd.run_bg "fstrim-all"

    The template arg can be set to 'jinja' or another supported template
    engine to render the command arguments before execution.
    For example:

    .. code-block:: bash

        salt '*' cmd.run_bg template=jinja "ls -l /tmp/{{grains.id}} | awk '/foo/{print \\$2}'"

    Specify an alternate shell with the shell parameter:

    .. code-block:: bash

        salt '*' cmd.run_bg "Get-ChildItem C:\\ " shell='powershell'

    If an equal sign (``=``) appears in an argument to a Salt command it is
    interpreted as a keyword argument in the format ``key=val``. That
    processing can be bypassed in order to pass an equal sign through to the
    remote shell command by manually specifying the kwarg:

    .. code-block:: bash

        salt '*' cmd.run_bg cmd='ls -lR / | sed -e s/=/:/g > /tmp/dontwait'
    '''

    python_shell = _python_shell_default(python_shell,
                                         kwargs.get('__pub_jid', ''))
    res = _run(cmd,
               stdin=None,
               stderr=None,
               stdout=None,
               output_encoding=output_encoding,
               output_loglevel=output_loglevel,
               use_vt=None,
               bg=True,
               with_communicate=False,
               rstrip=False,
               runas=runas,
               group=group,
               shell=shell,
               python_shell=python_shell,
               cwd=cwd,
               env=env,
               clean_env=clean_env,
               prepend_path=prepend_path,
               template=template,
               umask=umask,
               log_callback=log_callback,
               timeout=timeout,
               reset_system_locale=reset_system_locale,
               saltenv=saltenv,
               password=password,
               success_retcodes=success_retcodes,
               **kwargs
               )

    return {
        'pid': res['pid']
    }<|MERGE_RESOLUTION|>--- conflicted
+++ resolved
@@ -602,14 +602,8 @@
             msg = (
                 'Unable to run command \'{0}\' with the context \'{1}\', '
                 'reason: '.format(
-<<<<<<< HEAD
-                    cmd if _check_loglevel(output_loglevel) is not None else 'REDACTED',
+                    cmd if output_loglevel is not None else 'REDACTED',
                     new_kwargs
-=======
-                    cmd if output_loglevel is not None
-                        else 'REDACTED',
-                    kwargs
->>>>>>> 9c8573e4
                 )
             )
             try:
@@ -687,15 +681,9 @@
     else:
         formatted_timeout = ''
         if timeout:
-<<<<<<< HEAD
             formatted_timeout = ' (timeout: {0}s)'.format(timeout)
-        if _check_loglevel(output_loglevel) is not None:
+        if output_loglevel is not None:
             msg = 'Running {0} in VT{1}'.format(cmd, formatted_timeout)
-=======
-            to = ' (timeout: {0}s)'.format(timeout)
-        if output_loglevel is not None:
-            msg = 'Running {0} in VT{1}'.format(cmd, to)
->>>>>>> 9c8573e4
             log.debug(log_callback(msg))
         stdout, stderr = '', ''
         now = time.time()
@@ -1143,10 +1131,7 @@
           template=None,
           rstrip=True,
           umask=None,
-<<<<<<< HEAD
-=======
           output_encoding=None,
->>>>>>> 9c8573e4
           output_loglevel='debug',
           log_callback=None,
           hide_output=False,
@@ -1158,10 +1143,7 @@
           bg=False,
           password=None,
           prepend_path=None,
-<<<<<<< HEAD
-=======
           success_retcodes=None,
->>>>>>> 9c8573e4
           **kwargs):
     '''
     Execute the passed command and return the output as a string.
@@ -3177,10 +3159,7 @@
                template=None,
                rstrip=True,
                umask=None,
-<<<<<<< HEAD
-=======
                output_encoding=None,
->>>>>>> 9c8573e4
                output_loglevel='debug',
                hide_output=False,
                timeout=None,
@@ -3191,10 +3170,7 @@
                password=None,
                depth=None,
                encode_cmd=False,
-<<<<<<< HEAD
-=======
                success_retcodes=None,
->>>>>>> 9c8573e4
                **kwargs):
     '''
     Execute the passed PowerShell command and return the output as a dictionary.
@@ -3693,31 +3669,6 @@
         encoded_cmd = False
 
     # Retrieve the response, while overriding shell with 'powershell'
-<<<<<<< HEAD
-    response = run_all(
-            cmd,
-            cwd=cwd,
-            stdin=stdin,
-            runas=runas,
-            shell='powershell',
-            env=env,
-            clean_env=clean_env,
-            template=template,
-            rstrip=rstrip,
-            umask=umask,
-            output_loglevel=output_loglevel,
-            quiet=quiet,
-            timeout=timeout,
-            reset_system_locale=reset_system_locale,
-            ignore_retcode=ignore_retcode,
-            saltenv=saltenv,
-            use_vt=use_vt,
-            python_shell=python_shell,
-            password=password,
-            encoded_cmd=encoded_cmd,
-            **kwargs
-    )
-=======
     response = run_all(cmd,
                        cwd=cwd,
                        stdin=stdin,
@@ -3741,7 +3692,6 @@
                        encoded_cmd=encoded_cmd,
                        success_retcodes=success_retcodes,
                        **kwargs)
->>>>>>> 9c8573e4
     stdoutput = response['stdout']
 
     # if stdoutput is the empty string and force_list is True we return an empty list
@@ -3788,10 +3738,7 @@
            template=None,
            umask=None,
            timeout=None,
-<<<<<<< HEAD
-=======
            output_encoding=None,
->>>>>>> 9c8573e4
            output_loglevel='debug',
            log_callback=None,
            reset_system_locale=True,
@@ -3799,10 +3746,7 @@
            saltenv='base',
            password=None,
            prepend_path=None,
-<<<<<<< HEAD
-=======
            success_retcodes=None,
->>>>>>> 9c8573e4
            **kwargs):
     r'''
     .. versionadded: 2016.3.0
