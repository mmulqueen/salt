# -*- coding: utf-8 -*-
# https://msdn.microsoft.com/en-us/library/windows/desktop/aa383608(v=vs.85).aspx
'''
Windows Task Scheduler Module
.. versionadded:: 2016.3.0

A module for working with the Windows Task Scheduler.
You can add and edit existing tasks.
You can add and clear triggers and actions.
You can list all tasks, folders, triggers, and actions.
'''
# Import Python libs
from __future__ import absolute_import, print_function, unicode_literals
from datetime import datetime
import logging
import time

# Import Salt libs
import salt.utils.platform
from salt.exceptions import ArgumentValueError, CommandExecutionError
import salt.utils.winapi

# Import 3rd Party Libraries
try:
    import pythoncom
    import win32com.client
    import win32api
    HAS_DEPENDENCIES = True
except ImportError:
    HAS_DEPENDENCIES = False
from salt.ext.six.moves import range

log = logging.getLogger(__name__)

# Define the module's virtual name
__virtualname__ = 'task'

# Define Constants
# TASK_ACTION_TYPE
TASK_ACTION_EXEC = 0
TASK_ACTION_COM_HANDLER = 5
TASK_ACTION_SEND_EMAIL = 6
TASK_ACTION_SHOW_MESSAGE = 7

# TASK_COMPATIBILITY
TASK_COMPATIBILITY_AT = 0
TASK_COMPATIBILITY_V1 = 1
TASK_COMPATIBILITY_V2 = 2
TASK_COMPATIBILITY_V3 = 3

# TASK_CREATION
TASK_VALIDATE_ONLY = 0x1
TASK_CREATE = 0x2
TASK_UPDATE = 0x4
TASK_CREATE_OR_UPDATE = 0x6
TASK_DISABLE = 0x8
TASK_DONT_ADD_PRINCIPAL_ACE = 0x10
TASK_IGNORE_REGISTRATION_TRIGGERS = 0x20

# TASK_INSTANCES_POLICY
TASK_INSTANCES_PARALLEL = 0
TASK_INSTANCES_QUEUE = 1
TASK_INSTANCES_IGNORE_NEW = 2
TASK_INSTANCES_STOP_EXISTING = 3

# TASK_LOGON_TYPE
TASK_LOGON_NONE = 0
TASK_LOGON_PASSWORD = 1
TASK_LOGON_S4U = 2
TASK_LOGON_INTERACTIVE_TOKEN = 3
TASK_LOGON_GROUP = 4
TASK_LOGON_SERVICE_ACCOUNT = 5
TASK_LOGON_INTERACTIVE_TOKEN_OR_PASSWORD = 6

# TASK_RUNLEVEL_TYPE
TASK_RUNLEVEL_LUA = 0
TASK_RUNLEVEL_HIGHEST = 1

# TASK_STATE_TYPE
TASK_STATE_UNKNOWN = 0
TASK_STATE_DISABLED = 1
TASK_STATE_QUEUED = 2
TASK_STATE_READY = 3
TASK_STATE_RUNNING = 4

# TASK_TRIGGER_TYPE
TASK_TRIGGER_EVENT = 0
TASK_TRIGGER_TIME = 1
TASK_TRIGGER_DAILY = 2
TASK_TRIGGER_WEEKLY = 3
TASK_TRIGGER_MONTHLY = 4
TASK_TRIGGER_MONTHLYDOW = 5
TASK_TRIGGER_IDLE = 6
TASK_TRIGGER_REGISTRATION = 7
TASK_TRIGGER_BOOT = 8
TASK_TRIGGER_LOGON = 9
TASK_TRIGGER_SESSION_STATE_CHANGE = 11

duration = {'Immediately': 'PT0M',
            'Indefinitely': 'PT0M',
            'Do not wait': 'PT0M',
            '15 seconds': 'PT15S',
            '30 seconds': 'PT30S',
            '1 minute': 'PT1M',
            '5 minutes': 'PT5M',
            '10 minutes': 'PT10M',
            '15 minutes': 'PT15M',
            '30 minutes': 'PT30M',
            '1 hour': 'PT1H',
            '2 hours': 'PT2H',
            '4 hours': 'PT4H',
            '8 hours': 'PT8H',
            '12 hours': 'PT12H',
            '1 day': ['P1D', 'PT24H'],
            '3 days': ['P3D', 'PT72H'],
            '30 days': 'P30D',
            '90 days': 'P90D',
            '180 days': 'P180D',
            '365 days': 'P365D'}

action_types = {'Execute': TASK_ACTION_EXEC,
                'Email': TASK_ACTION_SEND_EMAIL,
                'Message': TASK_ACTION_SHOW_MESSAGE}

trigger_types = {'Event': TASK_TRIGGER_EVENT,
                 'Once': TASK_TRIGGER_TIME,
                 'Daily': TASK_TRIGGER_DAILY,
                 'Weekly': TASK_TRIGGER_WEEKLY,
                 'Monthly': TASK_TRIGGER_MONTHLY,
                 'MonthlyDay': TASK_TRIGGER_MONTHLYDOW,
                 'OnIdle': TASK_TRIGGER_IDLE,
                 'OnTaskCreation': TASK_TRIGGER_REGISTRATION,
                 'OnBoot': TASK_TRIGGER_BOOT,
                 'OnLogon': TASK_TRIGGER_LOGON,
                 'OnSessionChange': TASK_TRIGGER_SESSION_STATE_CHANGE}

states = {TASK_STATE_UNKNOWN: 'Unknown',
          TASK_STATE_DISABLED: 'Disabled',
          TASK_STATE_QUEUED: 'Queued',
          TASK_STATE_READY: 'Ready',
          TASK_STATE_RUNNING: 'Running'}

instances = {'Parallel': TASK_INSTANCES_PARALLEL,
             'Queue': TASK_INSTANCES_QUEUE,
             'No New Instance': TASK_INSTANCES_IGNORE_NEW,
             'Stop Existing': TASK_INSTANCES_STOP_EXISTING}

<<<<<<< HEAD

def show_win32api_code(code):
    '''
    We should try to use the win32api to get error codes
    instead of having a dict like:
    results = {
    0x0: 'The operation completed successfully',
    0x1: 'Incorrect or unknown function called',
    0x2: 'File not found',
    0xA: 'The environment is incorrect',
    0x41300: 'Task is ready to run at its next scheduled time',
    0x41301: 'Task is currently running',
    0x41302: 'Task is disabled',
    0x41303: 'Task has not yet run',
    0x41304: 'There are no more runs scheduled for this task',
    0x41306: 'Task was terminated by the user',
    0x8004130F: 'Credentials became corrupted',
    0x8004131F: 'An instance of this task is already running',
    0x800704DD: 'The service is not available (Run only when logged in?)',
    0x800710E0: 'The operator or administrator has refused the request',
    0xC000013A: 'The application terminated as a result of CTRL+C',
    0xC06D007E: 'Unknown software exception'}

    :param code:
        A return code or error code from the win32com objects

    :return: The associated message for the code
    :rtype: str
    '''
    return win32api.FormatMessage(code).strip()
=======
results = {0x0: 'The operation completed successfully',
           0x1: 'Incorrect or unknown function called',
           0x2: 'File not found',
           0xA: 'The environment is incorrect',
           0x41300: 'Task is ready to run at its next scheduled time',
           0x41301: 'Task is currently running',
           0x41302: 'Task is disabled',
           0x41303: 'Task has not yet run',
           0x41304: 'There are no more runs scheduled for this task',
           0x41306: 'Task was terminated by the user',
           0x8004130F: 'Credentials became corrupted',
           0x8004131F: 'An instance of this task is already running',
           0x800710E0: 'The operator or administrator has refused the request',
           0x800704DD: 'The service is not available (Run only when logged '
                       'in?)',
           0xC000013A: 'The application terminated as a result of CTRL+C',
           0xC06D007E: 'Unknown software exception'}
>>>>>>> 686778e3


def __virtual__():
    '''
    Only works on Windows systems
    '''
    if salt.utils.platform.is_windows():
        if not HAS_DEPENDENCIES:
            log.warning('Could not load dependencies for %s', __virtualname__)
        return __virtualname__
    return False, 'Module win_task: module only works on Windows systems'


def _get_date_time_format(dt_string):
    '''
    Copied from win_system.py (_get_date_time_format)

    Function that detects the date/time format for the string passed.

    :param str dt_string:
        A date/time string

    :return: The format of the passed dt_string
    :rtype: str
    '''
    valid_formats = [
        '%I:%M:%S %p',
        '%I:%M %p',
        '%H:%M:%S',
        '%H:%M',
        '%Y-%m-%d',
        '%m-%d-%y',
        '%m-%d-%Y',
        '%m/%d/%y',
        '%m/%d/%Y',
        '%Y/%m/%d'
    ]
    for dt_format in valid_formats:
        try:
            datetime.strptime(dt_string, dt_format)
            return dt_format
        except ValueError:
            continue
    return False


def _get_date_value(date):
    '''
    Function for dealing with PyTime values with invalid dates. ie: 12/30/1899
    which is the windows task scheduler value for Never

    :param obj date: A PyTime object

    :return: A string value representing the date or the word "Never" for
    invalid date strings
    :rtype: str
    '''
    try:
        return '{0}'.format(date)
    except ValueError:
        return 'Never'


def _reverse_lookup(dictionary, value):
    '''
    Lookup the key in a dictionary by it's value. Will return the first match.

    :param dict dictionary: The dictionary to search

    :param str value: The value to search for.

    :return: Returns the first key to match the value
    :rtype: str
    '''
    value_index = -1
    for idx, dict_value in enumerate(dictionary.values()):
        if type(dict_value) == list:
            if value in dict_value:
                value_index = idx
                break
        elif value == dict_value:
            value_index = idx
            break

    return list(dictionary)[value_index]


def _lookup_first(dictionary, key):
    '''
    Lookup the first value given a key. Returns the first value if the key
    refers to a list or the value itself.

    :param dict dictionary: The dictionary to search

    :param str key: The key to get

    :return: Returns the first value available for the key
    :rtype: str
    '''
    value = dictionary[key]
    if type(value) == list:
        return value[0]
    else:
        return value


def _save_task_definition(name,
                          task_folder,
                          task_definition,
                          user_name,
                          password,
                          logon_type):
    '''
    Internal function to save the task definition.

    :param str name: The name of the task.

    :param str task_folder: The object representing the folder in which to save
    the task

    :param str task_definition: The object representing the task to be saved

    :param str user_name: The user_account under which to run the task

    :param str password: The password that corresponds to the user account

    :param int logon_type: The logon type for the task.

    :return: True if successful, False if not
    :rtype: bool
    '''
    try:
        task_folder.RegisterTaskDefinition(name,
                                           task_definition,
                                           TASK_CREATE_OR_UPDATE,
                                           user_name,
                                           password,
                                           logon_type)

        return True

    except pythoncom.com_error as error:
        hr, msg, exc, arg = error.args  # pylint: disable=W0633
        fc = {-2147024773: 'The filename, directory name, or volume label '
                           'syntax is incorrect',
              -2147024894: 'The system cannot find the file specified',
              -2147216615: 'Required element or attribute missing',
              -2147216616: 'Value incorrectly formatted or out of range',
              -2147352571: 'Access denied'}
        try:
            failure_code = fc[exc[5]]
        except KeyError:
            failure_code = 'Unknown Failure: {0}'.format(error)

        log.debug('Failed to modify task: %s', failure_code)

        return 'Failed to modify task: {0}'.format(failure_code)


def list_tasks(location='\\'):
    r'''
    List all tasks located in a specific location in the task scheduler.

    Args:

        location (str):
            A string value representing the folder from which you want to list
            tasks. Default is ``\`` which is the root for the task scheduler
            (``C:\Windows\System32\tasks``).

    Returns:
        list: Returns a list of tasks

    CLI Example:

    .. code-block:: bash

        # List all tasks in the default location
        salt 'minion-id' task.list_tasks

        # List all tasks in the Microsoft\XblGameSave Directory
        salt 'minion-id' task.list_tasks Microsoft\XblGameSave
    '''
    # Create the task service object
    with salt.utils.winapi.Com():
        task_service = win32com.client.Dispatch("Schedule.Service")
    task_service.Connect()

    # Get the folder to list tasks from
    task_folder = task_service.GetFolder(location)
    tasks = task_folder.GetTasks(0)

    ret = []
    for task in tasks:
        ret.append(task.Name)

    return ret


def list_folders(location='\\'):
    r'''
    List all folders located in a specific location in the task scheduler.

    Args:

        location (str):
            A string value representing the folder from which you want to list
            tasks. Default is ``\`` which is the root for the task scheduler
            (``C:\Windows\System32\tasks``).

    Returns:
        list: Returns a list of folders.

    CLI Example:

    .. code-block:: bash

        # List all folders in the default location
        salt 'minion-id' task.list_folders

        # List all folders in the Microsoft directory
        salt 'minion-id' task.list_folders Microsoft
    '''
    # Create the task service object
    with salt.utils.winapi.Com():
        task_service = win32com.client.Dispatch("Schedule.Service")
    task_service.Connect()

    # Get the folder to list folders from
    task_folder = task_service.GetFolder(location)
    folders = task_folder.GetFolders(0)

    ret = []
    for folder in folders:
        ret.append(folder.Name)

    return ret


def list_triggers(name, location='\\'):
    r'''
    List all triggers that pertain to a task in the specified location.

    Args:

        name (str):
            The name of the task for which list triggers.

        location (str):
            A string value representing the location of the task from which to
            list triggers. Default is ``\`` which is the root for the task
            scheduler (``C:\Windows\System32\tasks``).

    Returns:
        list: Returns a list of triggers.

    CLI Example:

    .. code-block:: bash

        # List all triggers for a task in the default location
        salt 'minion-id' task.list_triggers <task_name>

        # List all triggers for the XblGameSaveTask in the Microsoft\XblGameSave
        # location
        salt '*' task.list_triggers XblGameSaveTask Microsoft\XblGameSave
    '''
    # Create the task service object
    with salt.utils.winapi.Com():
        task_service = win32com.client.Dispatch("Schedule.Service")
    task_service.Connect()

    # Get the folder to list folders from
    task_folder = task_service.GetFolder(location)
    task_definition = task_folder.GetTask(name).Definition
    triggers = task_definition.Triggers

    ret = []
    for trigger in triggers:
        ret.append(trigger.Id)

    return ret


def list_actions(name, location='\\'):
    r'''
    List all actions that pertain to a task in the specified location.

    Args:

        name (str):
            The name of the task for which list actions.

        location (str):
            A string value representing the location of the task from which to
            list actions. Default is ``\`` which is the root for the task
            scheduler (``C:\Windows\System32\tasks``).

    Returns:
        list: Returns a list of actions.

    CLI Example:

    .. code-block:: bash

        # List all actions for a task in the default location
        salt 'minion-id' task.list_actions <task_name>

        # List all actions for the XblGameSaveTask in the Microsoft\XblGameSave
        # location
        salt 'minion-id' task.list_actions XblGameSaveTask Microsoft\XblGameSave
    '''
    # Create the task service object
    with salt.utils.winapi.Com():
        task_service = win32com.client.Dispatch("Schedule.Service")
    task_service.Connect()

    # Get the folder to list folders from
    task_folder = task_service.GetFolder(location)
    task_definition = task_folder.GetTask(name).Definition
    actions = task_definition.Actions

    ret = []
    for action in actions:
        ret.append(action.Id)

    return ret


def create_task(name,
                location='\\',
                user_name='System',
                password=None,
                force=False,
                **kwargs):
    r'''
    Create a new task in the designated location. This function has many keyword
    arguments that are not listed here. For additional arguments see:

        - :py:func:`edit_task`
        - :py:func:`add_action`
        - :py:func:`add_trigger`

    Args:

        name (str):
            The name of the task. This will be displayed in the task scheduler.

        location (str):
            A string value representing the location in which to create the
            task. Default is ``\`` which is the root for the task scheduler
            (``C:\Windows\System32\tasks``).

        user_name (str):
            The user account under which to run the task. To specify the
            'System' account, use 'System'. The password will be ignored.

        password (str):
            The password to use for authentication. This should set the task to
            run whether the user is logged in or not, but is currently not
            working.

        force (bool):
            If the task exists, overwrite the existing task.

    Returns:
        bool: ``True`` if successful, otherwise ``False``

    CLI Example:

    .. code-block:: bash

        salt 'minion-id' task.create_task <task_name> user_name=System force=True action_type=Execute cmd='del /Q /S C:\\Temp' trigger_type=Once start_date=2016-12-1 start_time=01:00
    '''
    # Check for existing task
    if name in list_tasks(location) and not force:
        # Connect to an existing task definition
        return '{0} already exists'.format(name)

    # connect to the task scheduler
    with salt.utils.winapi.Com():
        task_service = win32com.client.Dispatch("Schedule.Service")
    task_service.Connect()

    # Create a new task definition
    task_definition = task_service.NewTask(0)

    # Modify task settings
    edit_task(task_definition=task_definition,
              user_name=user_name,
              password=password,
              **kwargs)

    # Add Action
    add_action(task_definition=task_definition, **kwargs)

    # Add Trigger
    add_trigger(task_definition=task_definition, **kwargs)

    # get the folder to create the task in
    task_folder = task_service.GetFolder(location)

    # Save the task
    _save_task_definition(name=name,
                          task_folder=task_folder,
                          task_definition=task_definition,
                          user_name=task_definition.Principal.UserID,
                          password=password,
                          logon_type=task_definition.Principal.LogonType)

    # Verify task was created
    if name in list_tasks(location):
        return True
    else:
        return False


def create_task_from_xml(name,
                         location='\\',
                         xml_text=None,
                         xml_path=None,
                         user_name='System',
                         password=None):
    r'''
    Create a task based on XML. Source can be a file or a string of XML.

    Args:

        name (str):
            The name of the task. This will be displayed in the task scheduler.

        location (str):
            A string value representing the location in which to create the
            task. Default is ``\`` which is the root for the task scheduler
            (``C:\Windows\System32\tasks``).

        xml_text (str):
            A string of xml representing the task to be created. This will be
            overridden by ``xml_path`` if passed.

        xml_path (str):
            The path to an XML file on the local system containing the xml that
            defines the task. This will override ``xml_text``

        user_name (str):
            The user account under which to run the task. To specify the
            'System' account, use 'System'. The password will be ignored.

        password (str):
            The password to use for authentication. This should set the task to
            run whether the user is logged in or not, but is currently not
            working.

    Returns:
        bool: ``True`` if successful, otherwise ``False``

    CLI Example:

    .. code-block:: bash

        salt '*' task.create_task_from_xml <task_name> xml_path=C:\task.xml
    '''
    # Check for existing task
    if name in list_tasks(location):
        # Connect to an existing task definition
        return '{0} already exists'.format(name)

    if not xml_text and not xml_path:
        raise ArgumentValueError('Must specify either xml_text or xml_path')

    # Create the task service object
    with salt.utils.winapi.Com():
        task_service = win32com.client.Dispatch("Schedule.Service")
    task_service.Connect()

    # Load xml from file, overrides xml_text
    # Need to figure out how to load contents of xml
    if xml_path:
        xml_text = xml_path

    # Get the folder to list folders from
    task_folder = task_service.GetFolder(location)

    # Determine logon type
    if user_name:
        if user_name.lower() == 'system':
            logon_type = TASK_LOGON_SERVICE_ACCOUNT
            user_name = 'SYSTEM'
            password = None
        else:
            if password:
                logon_type = TASK_LOGON_PASSWORD
            else:
                logon_type = TASK_LOGON_INTERACTIVE_TOKEN
    else:
        password = None
        logon_type = TASK_LOGON_NONE

    # Save the task
    try:
        task_folder.RegisterTask(name,
                                 xml_text,
                                 TASK_CREATE,
                                 user_name,
                                 password,
                                 logon_type)

    except pythoncom.com_error as error:
        hr, msg, exc, arg = error.args  # pylint: disable=W0633
        error_code = hex(exc[5] + 2**32)
        failure_code = error_code
        fc = {'0x80041319L': 'Required element or attribute missing',
              '0x80041318L': 'Value incorrectly formatted or out of range',
              '0x80020005L': 'Access denied',
              '0x80041309L': "A task's trigger is not found",
              '0x8004130aL': "One or more of the properties required to run this task have not been set",
              '0x8004130cL': "The Task Scheduler service is not installed on this computer",
              '0x8004130dL': "The task object could not be opened",
              '0x8004130eL': "The object is either an invalid task object or is not a task object",
              '0x8004130fL': "No account information could be found in the Task Scheduler security database for the task indicated",
              '0x80041310L': "Unable to establish existence of the account specified",
              '0x80041311L': "Corruption was detected in the Task Scheduler security database; the database has been reset",
              '0x80041313L': "The task object version is either unsupported or invalid",
              '0x80041314L': "The task has been configured with an unsupported combination of account settings and run time options",
              '0x80041315L': "The Task Scheduler Service is not running",
              '0x80041316L': "The task XML contains an unexpected node",
              '0x80041317L': "The task XML contains an element or attribute from an unexpected namespace",
              '0x8004131aL': "The task XML is malformed",
              '0x0004131cL': "The task is registered, but may fail to start. Batch logon privilege needs to be enabled for the task principal",
              '0x8004131dL': "The task XML contains too many nodes of the same type",
              }
        try:
            failure_code = fc[error_code]
        except KeyError:
            failure_code = 'Unknown Failure: {0}'.format(error_code)
        finally:
            log.debug('Failed to create task: %s', failure_code)
        raise CommandExecutionError(failure_code)

    # Verify creation
    return name in list_tasks(location)


def create_folder(name, location='\\'):
    r'''
    Create a folder in which to create tasks.

    Args:

        name (str):
            The name of the folder. This will be displayed in the task
            scheduler.

        location (str):
            A string value representing the location in which to create the
            folder. Default is ``\`` which is the root for the task scheduler
            (``C:\Windows\System32\tasks``).

    Returns:
        bool: ``True`` if successful, otherwise ``False``

    CLI Example:

    .. code-block:: bash

        salt 'minion-id' task.create_folder <folder_name>
    '''
    # Check for existing folder
    if name in list_folders(location):
        # Connect to an existing task definition
        return '{0} already exists'.format(name)

    # Create the task service object
    with salt.utils.winapi.Com():
        task_service = win32com.client.Dispatch("Schedule.Service")
    task_service.Connect()

    # Get the folder to list folders from
    task_folder = task_service.GetFolder(location)
    task_folder.CreateFolder(name)

    # Verify creation
    if name in list_folders(location):
        return True
    else:
        return False


def edit_task(name=None,
              location='\\',
              # General Tab
              user_name=None,
              password=None,
              description=None,
              enabled=None,
              hidden=None,
              # Conditions Tab
              run_if_idle=None,
              idle_duration=None,
              idle_wait_timeout=None,
              idle_stop_on_end=None,
              idle_restart=None,
              ac_only=None,
              stop_if_on_batteries=None,
              wake_to_run=None,
              run_if_network=None,
              network_id=None,
              network_name=None,
              # Settings Tab
              allow_demand_start=None,
              start_when_available=None,
              restart_every=None,
              restart_count=3,
              execution_time_limit=None,
              force_stop=None,
              delete_after=None,
              multiple_instances=None,
              **kwargs):
    r'''
    Edit the parameters of a task. Triggers and Actions cannot be edited yet.

    Args:

        name (str):
            The name of the task. This will be displayed in the task scheduler.

        location (str):
            A string value representing the location in which to create the
            task. Default is ``\`` which is the root for the task scheduler
            (``C:\Windows\System32\tasks``).

        user_name (str):
            The user account under which to run the task. To specify the
            'System' account, use 'System'. The password will be ignored.

        password (str):
            The password to use for authentication. This should set the task to
            run whether the user is logged in or not, but is currently not
            working.

            .. note::

                The combination of user_name and password determine how the
                task runs. For example, if a username is passed without at
                password the task will only run when the user is logged in. If a
                password is passed as well the task will run whether the user is
                logged on or not. If you pass 'System' as the username the task
                will run as the system account (the password parameter is
                ignored).

        description (str):
            A string representing the text that will be displayed in the
            description field in the task scheduler.

        enabled (bool):
            A boolean value representing whether or not the task is enabled.

        hidden (bool):
            A boolean value representing whether or not the task is hidden.

        run_if_idle (bool):
            Boolean value that indicates that the Task Scheduler will run the
            task only if the computer is in an idle state.

        idle_duration (str):
            A value that indicates the amount of time that the computer must be
            in an idle state before the task is run. Valid values are:

                - 1 minute
                - 5 minutes
                - 10 minutes
                - 15 minutes
                - 30 minutes
                - 1 hour

        idle_wait_timeout (str):
            A value that indicates the amount of time that the Task Scheduler
            will wait for an idle condition to occur. Valid values are:

                - Do not wait
                - 1 minute
                - 5 minutes
                - 10 minutes
                - 15 minutes
                - 30 minutes
                - 1 hour
                - 2 hours

        idle_stop_on_end (bool):
            Boolean value that indicates that the Task Scheduler will terminate
            the task if the idle condition ends before the task is completed.

        idle_restart (bool):
            Boolean value that indicates whether the task is restarted when the
            computer cycles into an idle condition more than once.

        ac_only (bool):
            Boolean value that indicates that the Task Scheduler will launch the
            task only while on AC power.

        stop_if_on_batteries (bool):
            Boolean value that indicates that the task will be stopped if the
            computer begins to run on battery power.

        wake_to_run (bool):
            Boolean value that indicates that the Task Scheduler will wake the
            computer when it is time to run the task.

        run_if_network (bool):
            Boolean value that indicates that the Task Scheduler will run the
            task only when a network is available.

        network_id (guid):
            GUID value that identifies a network profile.

        network_name (str):
            Sets the name of a network profile. The name is used for display
            purposes.

        allow_demand_start (bool):
            Boolean value that indicates that the task can be started by using
            either the Run command or the Context menu.

        start_when_available (bool):
            Boolean value that indicates that the Task Scheduler can start the
            task at any time after its scheduled time has passed.

        restart_every (str):
            A value that specifies the interval between task restart attempts.
            Valid values are:

                - False (to disable)
                - 1 minute
                - 5 minutes
                - 10 minutes
                - 15 minutes
                - 30 minutes
                - 1 hour
                - 2 hours

        restart_count (int):
            The number of times the Task Scheduler will attempt to restart the
            task. Valid values are integers 1 - 999.

        execution_time_limit (bool, str):
            The amount of time allowed to complete the task. Valid values are:

                - False (to disable)
                - 1 hour
                - 2 hours
                - 4 hours
                - 8 hours
                - 12 hours
                - 1 day
                - 3 days

        force_stop (bool):
            Boolean value that indicates that the task may be terminated by
            using TerminateProcess.

        delete_after (bool, str):
            The amount of time that the Task Scheduler will wait before deleting
            the task after it expires. Requires a trigger with an expiration
            date. Valid values are:

                - False (to disable)
                - Immediately
                - 30 days
                - 90 days
                - 180 days
                - 365 days

        multiple_instances (str):
            Sets the policy that defines how the Task Scheduler deals with
            multiple instances of the task. Valid values are:

                - Parallel
                - Queue
                - No New Instance
                - Stop Existing

    Returns:
        bool: ``True`` if successful, otherwise ``False``

    CLI Example:

    .. code-block:: bash

        salt '*' task.edit_task <task_name> description='This task is awesome'
    '''
    # TODO: Add more detailed return for items changed

    # Check for passed task_definition
    # If not passed, open a task definition for an existing task
    save_definition = False
    if kwargs.get('task_definition', False):
        task_definition = kwargs.get('task_definition')
    else:
        save_definition = True

        # Make sure a name was passed
        if not name:
            return 'Required parameter "name" not passed'

        # Make sure task exists to modify
        if name in list_tasks(location):

            # Connect to the task scheduler
            with salt.utils.winapi.Com():
                task_service = win32com.client.Dispatch("Schedule.Service")
            task_service.Connect()

            # get the folder to create the task in
            task_folder = task_service.GetFolder(location)

            # Connect to an existing task definition
            task_definition = task_folder.GetTask(name).Definition

        else:
            # Not found and create_new not set, return not found
            return '{0} not found'.format(name)

    # General Information
    if save_definition:
        task_definition.RegistrationInfo.Author = 'Salt Minion'
        task_definition.RegistrationInfo.Source = "Salt Minion Daemon"

    if description is not None:
        task_definition.RegistrationInfo.Description = description

    # General Information: Security Options
    if user_name:
        # Determine logon type
        if user_name.lower() == 'system':
            logon_type = TASK_LOGON_SERVICE_ACCOUNT
            user_name = 'SYSTEM'
            password = None
        else:
            task_definition.Principal.Id = user_name
            if password:
                logon_type = TASK_LOGON_PASSWORD
            else:
                logon_type = TASK_LOGON_INTERACTIVE_TOKEN

        task_definition.Principal.UserID = user_name
        task_definition.Principal.DisplayName = user_name
        task_definition.Principal.LogonType = logon_type
        task_definition.Principal.RunLevel = TASK_RUNLEVEL_HIGHEST
    else:
        user_name = None
        password = None

    # Settings
    # https://msdn.microsoft.com/en-us/library/windows/desktop/aa383480(v=vs.85).aspx
    if enabled is not None:
        task_definition.Settings.Enabled = enabled
    # Settings: General Tab
    if hidden is not None:
        task_definition.Settings.Hidden = hidden

    # Settings: Conditions Tab (Idle)
    # https://msdn.microsoft.com/en-us/library/windows/desktop/aa380669(v=vs.85).aspx
    if run_if_idle is not None:
        task_definition.Settings.RunOnlyIfIdle = run_if_idle

    if task_definition.Settings.RunOnlyIfIdle:
        if idle_stop_on_end is not None:
            task_definition.Settings.IdleSettings.StopOnIdleEnd = idle_stop_on_end
        if idle_restart is not None:
            task_definition.Settings.IdleSettings.RestartOnIdle = idle_restart
        if idle_duration is not None:
            if idle_duration in duration:
                task_definition.Settings.IdleSettings.IdleDuration = _lookup_first(duration, idle_duration)
            else:
                return 'Invalid value for "idle_duration"'
        if idle_wait_timeout is not None:
            if idle_wait_timeout in duration:
                task_definition.Settings.IdleSettings.WaitTimeout = _lookup_first(duration, idle_wait_timeout)
            else:
                return 'Invalid value for "idle_wait_timeout"'

    # Settings: Conditions Tab (Power)
    if ac_only is not None:
        task_definition.Settings.DisallowStartIfOnBatteries = ac_only
    if stop_if_on_batteries is not None:
        task_definition.Settings.StopIfGoingOnBatteries = stop_if_on_batteries
    if wake_to_run is not None:
        task_definition.Settings.WakeToRun = wake_to_run

    # Settings: Conditions Tab (Network)
    # https://msdn.microsoft.com/en-us/library/windows/desktop/aa382067(v=vs.85).aspx
    if run_if_network is not None:
        task_definition.Settings.RunOnlyIfNetworkAvailable = run_if_network
    if task_definition.Settings.RunOnlyIfNetworkAvailable:
        if network_id:
            task_definition.Settings.NetworkSettings.Id = network_id
        if network_name:
            task_definition.Settings.NetworkSettings.Name = network_name

    # Settings: Settings Tab
    if allow_demand_start is not None:
        task_definition.Settings.AllowDemandStart = allow_demand_start
    if start_when_available is not None:
        task_definition.Settings.StartWhenAvailable = start_when_available
    if restart_every is not None:
        if restart_every is False:
            task_definition.Settings.RestartInterval = ''
        else:
            if restart_every in duration:
                task_definition.Settings.RestartInterval = _lookup_first(
                    duration, restart_every)
            else:
                return 'Invalid value for "restart_every"'
    if task_definition.Settings.RestartInterval:
        if restart_count is not None:
            if restart_count in range(1, 999):
                task_definition.Settings.RestartCount = restart_count
            else:
                return '"restart_count" must be a value between 1 and 999'
    if execution_time_limit is not None:
        if execution_time_limit is False:
            task_definition.Settings.ExecutionTimeLimit = 'PT0S'
        else:
            if execution_time_limit in duration:
                task_definition.Settings.ExecutionTimeLimit = _lookup_first(
                    duration, execution_time_limit)
            else:
                return 'Invalid value for "execution_time_limit"'
    if force_stop is not None:
        task_definition.Settings.AllowHardTerminate = force_stop
    if delete_after is not None:
        # TODO: Check triggers for end_boundary
        if delete_after is False:
            task_definition.Settings.DeleteExpiredTaskAfter = ''
        if delete_after in duration:
            task_definition.Settings.DeleteExpiredTaskAfter = _lookup_first(
                duration, delete_after)
        else:
            return 'Invalid value for "delete_after"'
    if multiple_instances is not None:
        task_definition.Settings.MultipleInstances = instances[multiple_instances]

    # Save the task
    if save_definition:
        # Save the Changes
        return _save_task_definition(name=name,
                                     task_folder=task_folder,
                                     task_definition=task_definition,
                                     user_name=user_name,
                                     password=password,
                                     logon_type=task_definition.Principal.LogonType)


def delete_task(name, location='\\'):
    r'''
    Delete a task from the task scheduler.

    Args:
        name (str):
            The name of the task to delete.

        location (str):
            A string value representing the location of the task. Default is
            ``\`` which is the root for the task scheduler
            (``C:\Windows\System32\tasks``).

    Returns:
        bool: ``True`` if successful, otherwise ``False``

    CLI Example:

    .. code-block:: bash

        salt 'minion-id' task.delete_task <task_name>
    '''
    # Check for existing task
    if name not in list_tasks(location):
        return '{0} not found in {1}'.format(name, location)

    # connect to the task scheduler
    with salt.utils.winapi.Com():
        task_service = win32com.client.Dispatch("Schedule.Service")
    task_service.Connect()

    # get the folder to delete the task from
    task_folder = task_service.GetFolder(location)

    task_folder.DeleteTask(name, 0)

    # Verify deletion
    if name not in list_tasks(location):
        return True
    else:
        return False


def delete_folder(name, location='\\'):
    r'''
    Delete a folder from the task scheduler.

    Args:

        name (str):
            The name of the folder to delete.

        location (str):
            A string value representing the location of the folder.  Default is
            ``\`` which is the root for the task scheduler
            (``C:\Windows\System32\tasks``).

    Returns:
        bool: ``True`` if successful, otherwise ``False``

    CLI Example:

    .. code-block:: bash

        salt 'minion-id' task.delete_folder <folder_name>
    '''
    # Check for existing folder
    if name not in list_folders(location):
        return '{0} not found in {1}'.format(name, location)

    # connect to the task scheduler
    with salt.utils.winapi.Com():
        task_service = win32com.client.Dispatch("Schedule.Service")
    task_service.Connect()

    # get the folder to delete the folder from
    task_folder = task_service.GetFolder(location)

    # Delete the folder
    task_folder.DeleteFolder(name, 0)

    # Verify deletion
    if name not in list_folders(location):
        return True
    else:
        return False


def run(name, location='\\'):
    r'''
    Run a scheduled task manually.

    Args:

        name (str):
            The name of the task to run.

        location (str):
            A string value representing the location of the task. Default is
            ``\`` which is the root for the task scheduler
            (``C:\Windows\System32\tasks``).

    Returns:
        bool: ``True`` if successful, otherwise ``False``

    CLI Example:

    .. code-block:: bash

        salt 'minion-id' task.list_run <task_name>
    '''
    # Check for existing folder
    if name not in list_tasks(location):
        return '{0} not found in {1}'.format(name, location)

    # connect to the task scheduler
    with salt.utils.winapi.Com():
        task_service = win32com.client.Dispatch("Schedule.Service")
    task_service.Connect()

    # get the folder to delete the folder from
    task_folder = task_service.GetFolder(location)
    task = task_folder.GetTask(name)

    try:
        task.Run('')
        return True
    except pythoncom.com_error:
        return False


def run_wait(name, location='\\'):
    r'''
    Run a scheduled task and return when the task finishes

    Args:

        name (str):
            The name of the task to run.

        location (str):
            A string value representing the location of the task. Default is
            ``\`` which is the root for the task scheduler
            (``C:\Windows\System32\tasks``).

    Returns:
        bool: ``True`` if successful, otherwise ``False``

    CLI Example:

    .. code-block:: bash

        salt 'minion-id' task.list_run_wait <task_name>
    '''
    # Check for existing folder
    if name not in list_tasks(location):
        return '{0} not found in {1}'.format(name, location)

    # connect to the task scheduler
    with salt.utils.winapi.Com():
        task_service = win32com.client.Dispatch("Schedule.Service")
    task_service.Connect()

    # get the folder to delete the folder from
    task_folder = task_service.GetFolder(location)
    task = task_folder.GetTask(name)

    # Is the task already running
    if task.State == TASK_STATE_RUNNING:
        return 'Task already running'

    try:
        task.Run('')
        time.sleep(1)
        running = True
    except pythoncom.com_error:
        return False

    while running:
        running = False
        try:
            running_tasks = task_service.GetRunningTasks(0)
            if running_tasks.Count:
                for item in running_tasks:
                    if item.Name == name:
                        running = True
        except pythoncom.com_error:
            running = False

    return True


def stop(name, location='\\'):
    r'''
    Stop a scheduled task.

    Args:

        name (str):
            The name of the task to stop.

        location (str):
            A string value representing the location of the task. Default is
            ``\`` which is the root for the task scheduler
            (``C:\Windows\System32\tasks``).

    Returns:
        bool: ``True`` if successful, otherwise ``False``

    CLI Example:

    .. code-block:: bash

        salt 'minion-id' task.list_stop <task_name>
    '''
    # Check for existing folder
    if name not in list_tasks(location):
        return '{0} not found in {1}'.format(name, location)

    # connect to the task scheduler
    with salt.utils.winapi.Com():
        task_service = win32com.client.Dispatch("Schedule.Service")
    task_service.Connect()

    # get the folder to delete the folder from
    task_folder = task_service.GetFolder(location)
    task = task_folder.GetTask(name)

    try:
        task.Stop(0)
        return True
    except pythoncom.com_error:
        return False


def status(name, location='\\'):
    r'''
    Determine the status of a task. Is it Running, Queued, Ready, etc.

    Args:

        name (str):
            The name of the task for which to return the status

        location (str):
            A string value representing the location of the task. Default is
            ``\`` which is the root for the task scheduler
            (``C:\Windows\System32\tasks``).

    Returns:
        str: The current status of the task. Will be one of the following:

            - Unknown
            - Disabled
            - Queued
            - Ready
            - Running

    CLI Example:

    .. code-block:: bash

        salt 'minion-id' task.list_status <task_name>
    '''
    # Check for existing folder
    if name not in list_tasks(location):
        return '{0} not found in {1}'.format(name, location)

    # connect to the task scheduler
    with salt.utils.winapi.Com():
        task_service = win32com.client.Dispatch("Schedule.Service")
    task_service.Connect()

    # get the folder where the task is defined
    task_folder = task_service.GetFolder(location)
    task = task_folder.GetTask(name)

    return states[task.State]


def info(name, location='\\'):
    r'''
    Get the details about a task in the task scheduler.

    Args:

        name (str):
            The name of the task for which to return the status

        location (str):
            A string value representing the location of the task. Default is
            ``\`` which is the root for the task scheduler
            (``C:\Windows\System32\tasks``).

    Returns:
        dict: A dictionary containing the task configuration

    CLI Example:

    .. code-block:: bash

        salt 'minion-id' task.info <task_name>
    '''
    # Check for existing folder
    if name not in list_tasks(location):
        return '{0} not found in {1}'.format(name, location)

    # connect to the task scheduler
    with salt.utils.winapi.Com():
        task_service = win32com.client.Dispatch("Schedule.Service")
    task_service.Connect()

    # get the folder to delete the folder from
    task_folder = task_service.GetFolder(location)
    task = task_folder.GetTask(name)

    properties = {'enabled': task.Enabled,
                  'last_run': _get_date_value(task.LastRunTime),
                  'last_run_result': show_win32api_code(task.LastTaskResult),
                  'missed_runs': task.NumberOfMissedRuns,
                  'next_run': _get_date_value(task.NextRunTime),
                  'status': states[task.State]}

    def_set = task.Definition.Settings

    settings = {
        'allow_demand_start': def_set.AllowDemandStart,
        'force_stop': def_set.AllowHardTerminate}

    if def_set.DeleteExpiredTaskAfter == '':
        settings['delete_after'] = False
    elif def_set.DeleteExpiredTaskAfter == 'PT0S':
        settings['delete_after'] = 'Immediately'
    else:
        settings['delete_after'] = _reverse_lookup(
            duration, def_set.DeleteExpiredTaskAfter)

    if def_set.ExecutionTimeLimit == '':
        settings['execution_time_limit'] = False
    else:
        settings['execution_time_limit'] = _reverse_lookup(
            duration, def_set.ExecutionTimeLimit)

    settings['multiple_instances'] = _reverse_lookup(
        instances, def_set.MultipleInstances)

    if def_set.RestartInterval == '':
        settings['restart_interval'] = False
    else:
        settings['restart_interval'] = _reverse_lookup(
            duration, def_set.RestartInterval)

    if settings['restart_interval']:
        settings['restart_count'] = def_set.RestartCount
    settings['stop_if_on_batteries'] = def_set.StopIfGoingOnBatteries
    settings['wake_to_run'] = def_set.WakeToRun

    conditions = {
        'ac_only': def_set.DisallowStartIfOnBatteries,
        'run_if_idle': def_set.RunOnlyIfIdle,
        'run_if_network': def_set.RunOnlyIfNetworkAvailable,
        'start_when_available': def_set.StartWhenAvailable}

    if conditions['run_if_idle']:
        idle_set = def_set.IdleSettings
        conditions['idle_duration'] = idle_set.IdleDuration
        conditions['idle_restart'] = idle_set.RestartOnIdle
        conditions['idle_stop_on_end'] = idle_set.StopOnIdleEnd
        conditions['idle_wait_timeout'] = idle_set.WaitTimeout

    if conditions['run_if_network']:
        net_set = def_set.NetworkSettings
        conditions['network_id'] = net_set.Id
        conditions['network_name'] = net_set.Name

    actions = []
    for actionObj in task.Definition.Actions:
        action = {'action_type': _reverse_lookup(action_types, actionObj.Type)}
        if actionObj.Path:
            action['cmd'] = actionObj.Path
        if actionObj.Arguments:
            action['arguments'] = actionObj.Arguments
        if actionObj.WorkingDirectory:
            action['working_dir'] = actionObj.WorkingDirectory
        actions.append(action)

    triggers = []
    for triggerObj in task.Definition.Triggers:
        trigger = {
            'trigger_type': _reverse_lookup(trigger_types, triggerObj.Type)}
        if triggerObj.ExecutionTimeLimit:
            trigger['execution_time_limit'] = _reverse_lookup(
                duration, triggerObj.ExecutionTimeLimit)
        if triggerObj.StartBoundary:
            start_date, start_time = triggerObj.StartBoundary.split('T', 1)
            trigger['start_date'] = start_date
            trigger['start_time'] = start_time
        if triggerObj.EndBoundary:
            end_date, end_time = triggerObj.EndBoundary.split('T', 1)
            trigger['end_date'] = end_date
            trigger['end_time'] = end_time
        trigger['enabled'] = triggerObj.Enabled
        if hasattr(triggerObj, 'RandomDelay'):
            if triggerObj.RandomDelay:
                trigger['random_delay'] = _reverse_lookup(
                    duration, triggerObj.RandomDelay)
            else:
                trigger['random_delay'] = False
        if hasattr(triggerObj, 'Delay'):
            if triggerObj.Delay:
                trigger['delay'] = _reverse_lookup(duration, triggerObj.Delay)
            else:
                trigger['delay'] = False
        triggers.append(trigger)

    properties['settings'] = settings
    properties['conditions'] = conditions
    properties['actions'] = actions
    properties['triggers'] = triggers
    ret = properties

    return ret


def add_action(name=None,
               location='\\',
               action_type='Execute',
               **kwargs):
    r'''
    Add an action to a task.

    Args:

        name (str):
            The name of the task to which to add the action.

        location (str):
            A string value representing the location of the task. Default is
            ``\`` which is the root for the task scheduler
            (``C:\Windows\System32\tasks``).

        action_type (str):
            The type of action to add. There are three action types. Each one
            requires its own set of Keyword Arguments (kwargs). Valid values
            are:

                - Execute
                - Email
                - Message

    Required arguments for each action_type:

    **Execute**

        Execute a command or an executable

            cmd (str):
                (required) The command or executable to run.

            arguments (str):
                (optional) Arguments to be passed to the command or executable.
                To launch a script the first command will need to be the
                interpreter for the script. For example, to run a vbscript you
                would pass ``cscript.exe`` in the ``cmd`` parameter and pass the
                script in the ``arguments`` parameter as follows:

                    - ``cmd='cscript.exe' arguments='c:\scripts\myscript.vbs'``

                Batch files do not need an interpreter and may be passed to the
                cmd parameter directly.

            start_in (str):
                (optional) The current working directory for the command.

    **Email**

        Send and email. Requires ``server``, ``from``, and ``to`` or ``cc``.

            from (str): The sender

            reply_to (str): Who to reply to

            to (str): The recipient

            cc (str): The CC recipient

            bcc (str): The BCC recipient

            subject (str): The subject of the email

            body (str): The Message Body of the email

            server (str): The server used to send the email

            attachments (list):
                A list of attachments. These will be the paths to the files to
                attach. ie: ``attachments="['C:\attachment1.txt',
                'C:\attachment2.txt']"``

    **Message**

        Display a dialog box. The task must be set to "Run only when user is
        logged on" in order for the dialog box to display. Both parameters are
        required.

            title (str):
                The dialog box title.

            message (str):
                The dialog box message body

    Returns:
        dict: A dictionary containing the task configuration

    CLI Example:

    .. code-block:: bash

        salt 'minion-id' task.add_action <task_name> cmd='del /Q /S C:\\Temp'
    '''
    save_definition = False
    if kwargs.get('task_definition', False):
        task_definition = kwargs.get('task_definition')
    else:
        save_definition = True
        # Make sure a name was passed
        if not name:
            return 'Required parameter "name" not passed'

        # Make sure task exists
        if name in list_tasks(location):

            # Connect to the task scheduler
            with salt.utils.winapi.Com():
                task_service = win32com.client.Dispatch("Schedule.Service")
            task_service.Connect()

            # get the folder to create the task in
            task_folder = task_service.GetFolder(location)

            # Connect to an existing task definition
            task_definition = task_folder.GetTask(name).Definition

        else:
            # Not found and create_new not set, return not found
            return '{0} not found'.format(name)

    # Action Settings
    task_action = task_definition.Actions.Create(action_types[action_type])
    if action_types[action_type] == TASK_ACTION_EXEC:
        task_action.Id = 'Execute_ID1'
        if kwargs.get('cmd', False):
            task_action.Path = kwargs.get('cmd')
        else:
            return 'Required parameter "cmd" not found'
        task_action.Arguments = kwargs.get('arguments', '')
        task_action.WorkingDirectory = kwargs.get('start_in', '')

    elif action_types[action_type] == TASK_ACTION_SEND_EMAIL:
        task_action.Id = 'Email_ID1'

        # Required Parameters
        if kwargs.get('server', False):
            task_action.Server = kwargs.get('server')
        else:
            return 'Required parameter "server" not found'

        if kwargs.get('from', False):
            task_action.From = kwargs.get('from')
        else:
            return 'Required parameter "from" not found'

        if kwargs.get('to', False) or kwargs.get('cc', False):
            if kwargs.get('to'):
                task_action.To = kwargs.get('to')
            if kwargs.get('cc'):
                task_action.Cc = kwargs.get('cc')
        else:
            return 'Required parameter "to" or "cc" not found'

        # Optional Parameters
        if kwargs.get('reply_to'):
            task_action.ReplyTo = kwargs.get('reply_to')
        if kwargs.get('bcc'):
            task_action.Bcc = kwargs.get('bcc')
        if kwargs.get('subject'):
            task_action.Subject = kwargs.get('subject')
        if kwargs.get('body'):
            task_action.Body = kwargs.get('body')
        if kwargs.get('attachments'):
            task_action.Attachments = kwargs.get('attachments')

    elif action_types[action_type] == TASK_ACTION_SHOW_MESSAGE:
        task_action.Id = 'Message_ID1'

        if kwargs.get('title', False):
            task_action.Title = kwargs.get('title')
        else:
            return 'Required parameter "title" not found'

        if kwargs.get('message', False):
            task_action.MessageBody = kwargs.get('message')
        else:
            return 'Required parameter "message" not found'

    # Save the task
    if save_definition:
        # Save the Changes
        return _save_task_definition(name=name,
                                     task_folder=task_folder,
                                     task_definition=task_definition,
                                     user_name=task_definition.Principal.UserID,
                                     password=None,
                                     logon_type=task_definition.Principal.LogonType)


def _clear_actions(name, location='\\'):
    r'''
    Remove all actions from the task.

    :param str name: The name of the task from which to clear all actions.

    :param str location: A string value representing the location of the task.
    Default is ``\`` which is the root for the task scheduler
    (``C:\Windows\System32\tasks``).

    :return: True if successful, False if unsuccessful
    :rtype: bool
    '''
    # TODO: The problem is, you have to have at least one action for the task to
    # TODO: be valid, so this will always fail with a 'Required element or
    # TODO: attribute missing' error.
    # TODO: Make this an internal function that clears the functions but doesn't
    # TODO: save it. Then you can add a new function. Maybe for editing an
    # TODO: action.
    # Check for existing task
    if name not in list_tasks(location):
        return '{0} not found in {1}'.format(name, location)

    # Create the task service object
    with salt.utils.winapi.Com():
        task_service = win32com.client.Dispatch("Schedule.Service")
    task_service.Connect()

    # Get the actions from the task
    task_folder = task_service.GetFolder(location)
    task_definition = task_folder.GetTask(name).Definition
    actions = task_definition.Actions

    actions.Clear()

    # Save the Changes
    return _save_task_definition(name=name,
                                 task_folder=task_folder,
                                 task_definition=task_definition,
                                 user_name=task_definition.Principal.UserID,
                                 password=None,
                                 logon_type=task_definition.Principal.LogonType)


def add_trigger(name=None,
                location='\\',
                trigger_type=None,
                trigger_enabled=True,
                start_date=None,
                start_time=None,
                end_date=None,
                end_time=None,
                random_delay=None,
                repeat_interval=None,
                repeat_duration=None,
                repeat_stop_at_duration_end=False,
                execution_time_limit=None,
                delay=None,
                **kwargs):
    r'''
    Add a trigger to a Windows Scheduled task

    .. note::

        Arguments are parsed by the YAML loader and are subject to
        yaml's idiosyncrasies. Therefore, time values in some
        formats (``%H:%M:%S`` and ``%H:%M``) should to be quoted.
        See `YAML IDIOSYNCRASIES`_ for more details.

    .. _`YAML IDIOSYNCRASIES`: https://docs.saltstack.com/en/latest/topics/troubleshooting/yaml_idiosyncrasies.html#time-expressions

    Args:

        name (str):
            The name of the task to which to add the trigger.

        location (str):
            A string value representing the location of the task. Default is
            ``\`` which is the root for the task scheduler
            (``C:\Windows\System32\tasks``).

        trigger_type (str):
            The type of trigger to create. This is defined when the trigger is
            created and cannot be changed later. Options are as follows:

                - Event
                - Once
                - Daily
                - Weekly
                - Monthly
                - MonthlyDay
                - OnIdle
                - OnTaskCreation
                - OnBoot
                - OnLogon
                - OnSessionChange

        trigger_enabled (bool):
            Boolean value that indicates whether the trigger is enabled.

        start_date (str):
            The date when the trigger is activated. If no value is passed, the
            current date will be used. Can be one of the following formats:

                - %Y-%m-%d
                - %m-%d-%y
                - %m-%d-%Y
                - %m/%d/%y
                - %m/%d/%Y
                - %Y/%m/%d

        start_time (str):
            The time when the trigger is activated. If no value is passed,
            midnight will be used. Can be one of the following formats:

                - %I:%M:%S %p
                - %I:%M %p
                - %H:%M:%S
                - %H:%M

        end_date (str):
            The date when the trigger is deactivated. The trigger cannot start
            the task after it is deactivated. Can be one of the following
            formats:

                - %Y-%m-%d
                - %m-%d-%y
                - %m-%d-%Y
                - %m/%d/%y
                - %m/%d/%Y
                - %Y/%m/%d

        end_time (str):
            The time when the trigger is deactivated. If this is not passed
            with ``end_date`` it will be set to midnight. Can be one of the
            following formats:

                - %I:%M:%S %p
                - %I:%M %p
                - %H:%M:%S
                - %H:%M

        random_delay (str):
            The delay time that is randomly added to the start time of the
            trigger. Valid values are:

                - 30 seconds
                - 1 minute
                - 30 minutes
                - 1 hour
                - 8 hours
                - 1 day

            .. note::

                This parameter applies to the following trigger types

                    - Once
                    - Daily
                    - Weekly
                    - Monthly
                    - MonthlyDay

        repeat_interval (str):
            The amount of time between each restart of the task. Valid values
            are:

                - 5 minutes
                - 10 minutes
                - 15 minutes
                - 30 minutes
                - 1 hour

        repeat_duration (str):
            How long the pattern is repeated. Valid values are:

                - Indefinitely
                - 15 minutes
                - 30 minutes
                - 1 hour
                - 12 hours
                - 1 day

        repeat_stop_at_duration_end (bool):
            Boolean value that indicates if a running instance of the task is
            stopped at the end of the repetition pattern duration.

        execution_time_limit (str):
            The maximum amount of time that the task launched by the trigger is
            allowed to run. Valid values are:

                - 30 minutes
                - 1 hour
                - 2 hours
                - 4 hours
                - 8 hours
                - 12 hours
                - 1 day
                - 3 days (default)

        delay (str):
            The time the trigger waits after its activation to start the task.
            Valid values are:

                - 15 seconds
                - 30 seconds
                - 1 minute
                - 30 minutes
                - 1 hour
                - 8 hours
                - 1 day

            .. note::

                This parameter applies to the following trigger types:

                    - OnLogon
                    - OnBoot
                    - Event
                    - OnTaskCreation
                    - OnSessionChange

    **kwargs**

    There are optional keyword arguments determined by the type of trigger
    being defined. They are as follows:

    *Event*

        The trigger will be fired by an event.

            subscription (str):
                An event definition in xml format that fires the trigger. The
                easiest way to get this would is to create an event in Windows
                Task Scheduler and then copy the xml text.

    *Once*

        No special parameters required.

    *Daily*

        The task will run daily.

            days_interval (int):
                The interval between days in the schedule. An interval of 1
                produces a daily schedule. An interval of 2 produces an
                every-other day schedule. If no interval is specified, 1 is
                used. Valid entries are 1 - 999.

    *Weekly*

        The task will run weekly.

            weeks_interval (int):
                The interval between weeks in the schedule. An interval of 1
                produces a weekly schedule. An interval of 2 produces an
                every-other week schedule. If no interval is specified, 1 is
                used. Valid entries are 1 - 52.

            days_of_week (list):
                Sets the days of the week on which the task runs. Should be a
                list. ie: ``['Monday','Wednesday','Friday']``. Valid entries are
                the names of the days of the week.

    *Monthly*

        The task will run monthly.

            months_of_year (list):
                Sets the months of the year during which the task runs. Should
                be a list. ie: ``['January','July']``. Valid entries are the
                full names of all the months.

            days_of_month (list):
                Sets the days of the month during which the task runs. Should be
                a list. ie: ``[1, 15, 'Last']``. Options are all days of the
                month 1 - 31 and the word 'Last' to indicate the last day of the
                month.

            last_day_of_month (bool):
                Boolean value that indicates that the task runs on the last day
                of the month regardless of the actual date of that day.

                .. note::

                    You can set the task to run on the last day of the month by
                    either including the word 'Last' in the list of days, or
                    setting the parameter 'last_day_of_month' equal to ``True``.

    *MonthlyDay*

        The task will run monthly on the specified day.

            months_of_year (list):
                Sets the months of the year during which the task runs. Should
                be a list. ie: ``['January','July']``. Valid entries are the
                full names of all the months.

            weeks_of_month (list):
                Sets the weeks of the month during which the task runs. Should
                be a list. ie: ``['First','Third']``. Valid options are:

                    - First
                    - Second
                    - Third
                    - Fourth

            last_week_of_month (bool):
                Boolean value that indicates that the task runs on the last week
                of the month.

            days_of_week (list):
                Sets the days of the week during which the task runs. Should be
                a list. ie: ``['Monday','Wednesday','Friday']``.  Valid entries
                are the names of the days of the week.

    *OnIdle*

        No special parameters required.

    *OnTaskCreation*

        No special parameters required.

    *OnBoot*

        No special parameters required.

    *OnLogon*

        No special parameters required.

    *OnSessionChange*

        The task will be triggered by a session change.

            session_user_name (str):
                Sets the user for the Terminal Server session. When a session
                state change is detected for this user, a task is started. To
                detect session status change for any user, do not pass this
                parameter.

            state_change (str):
                Sets the kind of Terminal Server session change that would
                trigger a task launch. Valid options are:

                    - ConsoleConnect: When you connect to a user session (switch
                      users)
                    - ConsoleDisconnect: When you disconnect a user session
                      (switch users)
                    - RemoteConnect: When a user connects via Remote Desktop
                    - RemoteDisconnect: When a user disconnects via Remote
                      Desktop
                    - SessionLock: When the workstation is locked
                    - SessionUnlock: When the workstation is unlocked

    Returns:
        bool: ``True`` if successful, otherwise ``False``

    CLI Example:

    .. code-block:: bash

        salt 'minion-id' task.add_trigger <task_name> trigger_type=Once trigger_enabled=True start_date=2016/12/1 start_time='"12:01"'
    '''
    if not trigger_type:
        return 'Required parameter "trigger_type" not specified'

    # Define lookup dictionaries
    state_changes = {'ConsoleConnect': 1,
                     'ConsoleDisconnect': 2,
                     'RemoteConnect': 3,
                     'RemoteDisconnect': 4,
                     'SessionLock': 7,
                     'SessionUnlock': 8}

    days = {1: 0x1,
            2: 0x2,
            3: 0x4,
            4: 0x8,
            5: 0x10,
            6: 0x20,
            7: 0x40,
            8: 0x80,
            9: 0x100,
            10: 0x200,
            11: 0x400,
            12: 0x800,
            13: 0x1000,
            14: 0x2000,
            15: 0x4000,
            16: 0x8000,
            17: 0x10000,
            18: 0x20000,
            19: 0x40000,
            20: 0x80000,
            21: 0x100000,
            22: 0x200000,
            23: 0x400000,
            24: 0x800000,
            25: 0x1000000,
            26: 0x2000000,
            27: 0x4000000,
            28: 0x8000000,
            29: 0x10000000,
            30: 0x20000000,
            31: 0x40000000,
            'Last': 0x80000000}

    weekdays = {'Sunday': 0x1,
                'Monday': 0x2,
                'Tuesday': 0x4,
                'Wednesday': 0x8,
                'Thursday': 0x10,
                'Friday': 0x20,
                'Saturday': 0x40}

    weeks = {'First': 0x1,
             'Second': 0x2,
             'Third': 0x4,
             'Fourth': 0x8}

    months = {'January': 0x1,
              'February': 0x2,
              'March': 0x4,
              'April': 0x8,
              'May': 0x10,
              'June': 0x20,
              'July': 0x40,
              'August': 0x80,
              'September': 0x100,
              'October': 0x200,
              'November': 0x400,
              'December': 0x800}

    # Format Date Parameters
    if start_date:
        date_format = _get_date_time_format(start_date)
        if date_format:
            dt_obj = datetime.strptime(start_date, date_format)
        else:
            return 'Invalid start_date'
    else:
        dt_obj = datetime.now()

    if start_time:
        time_format = _get_date_time_format(start_time)
        if time_format:
            tm_obj = datetime.strptime(start_time, time_format)
        else:
            return 'Invalid start_time'
    else:
        tm_obj = datetime.strptime('00:00:00', '%H:%M:%S')

    start_boundary = '{0}T{1}'.format(dt_obj.strftime('%Y-%m-%d'),
                                      tm_obj.strftime('%H:%M:%S'))

    dt_obj = None
    if end_date:
        date_format = _get_date_time_format(end_date)
        if date_format:
            dt_obj = datetime.strptime(end_date, date_format)
        else:
            return 'Invalid end_date'

    if end_time:
        time_format = _get_date_time_format(end_time)
        if time_format:
            tm_obj = datetime.strptime(end_time, time_format)
        else:
            return 'Invalid end_time'
    else:
        tm_obj = datetime.strptime('00:00:00', '%H:%M:%S')

    end_boundary = None
    if dt_obj and tm_obj:
        end_boundary = '{0}T{1}'.format(dt_obj.strftime('%Y-%m-%d'),
                                        tm_obj.strftime('%H:%M:%S'))

    save_definition = False
    if kwargs.get('task_definition', False):
        task_definition = kwargs.get('task_definition')
    else:
        save_definition = True
        # Make sure a name was passed
        if not name:
            return 'Required parameter "name" not passed'

        # Make sure task exists
        if name in list_tasks(location):

            # Connect to the task scheduler
            with salt.utils.winapi.Com():
                task_service = win32com.client.Dispatch("Schedule.Service")
            task_service.Connect()

            # get the folder to create the task in
            task_folder = task_service.GetFolder(location)

            # Connect to an existing task definition
            task_definition = task_folder.GetTask(name).Definition

        else:
            # Not found and create_new not set, return not found
            return '{0} not found'.format(name)

    # Create a New Trigger
    trigger = task_definition.Triggers.Create(trigger_types[trigger_type])

    # Shared Trigger Parameters
    # Settings
    trigger.StartBoundary = start_boundary
    # Advanced Settings
    if delay:
        trigger.Delay = _lookup_first(duration, delay)
    if random_delay:
        trigger.RandomDelay = _lookup_first(duration, random_delay)
    if repeat_interval:
        trigger.Repetition.Interval = _lookup_first(duration, repeat_interval)
        if repeat_duration:
            trigger.Repetition.Duration = _lookup_first(duration,
                                                        repeat_duration)
        trigger.Repetition.StopAtDurationEnd = repeat_stop_at_duration_end
    if execution_time_limit:
        trigger.ExecutionTimeLimit = _lookup_first(duration,
                                                   execution_time_limit)
    if end_boundary:
        trigger.EndBoundary = end_boundary
    trigger.Enabled = trigger_enabled

    # Trigger Specific Parameters
    # Event Trigger Parameters
    if trigger_types[trigger_type] == TASK_TRIGGER_EVENT:
        # Check for required kwargs
        if kwargs.get('subscription', False):
            trigger.Id = 'Event_ID1'
            trigger.Subscription = kwargs.get('subscription')
        else:
            return 'Required parameter "subscription" not passed'

    elif trigger_types[trigger_type] == TASK_TRIGGER_TIME:
        trigger.Id = 'Once_ID1'

    # Daily Trigger Parameters
    elif trigger_types[trigger_type] == TASK_TRIGGER_DAILY:
        trigger.Id = 'Daily_ID1'
        trigger.DaysInterval = kwargs.get('days_interval', 1)

    # Weekly Trigger Parameters
    elif trigger_types[trigger_type] == TASK_TRIGGER_WEEKLY:
        trigger.Id = 'Weekly_ID1'
        trigger.WeeksInterval = kwargs.get('weeks_interval', 1)
        if kwargs.get('days_of_week', False):
            bits_days = 0
            for weekday in kwargs.get('days_of_week'):
                bits_days |= weekdays[weekday]
            trigger.DaysOfWeek = bits_days
        else:
            return 'Required parameter "days_of_week" not passed'

    # Monthly Trigger Parameters
    elif trigger_types[trigger_type] == TASK_TRIGGER_MONTHLY:
        trigger.Id = 'Monthly_ID1'
        if kwargs.get('months_of_year', False):
            bits_months = 0
            for month in kwargs.get('months_of_year'):
                bits_months |= months[month]
            trigger.MonthsOfYear = bits_months
        else:
            return 'Required parameter "months_of_year" not passed'

        if kwargs.get('days_of_month', False) or \
                kwargs.get('last_day_of_month', False):
            if kwargs.get('days_of_month', False):
                bits_days = 0
                for day in kwargs.get('days_of_month'):
                    bits_days |= days[day]
                trigger.DaysOfMonth = bits_days
            trigger.RunOnLastDayOfMonth = kwargs.get('last_day_of_month', False)
        else:
            return 'Monthly trigger requires "days_of_month" or "last_day_of_' \
                   'month" parameters'

    # Monthly Day Of Week Trigger Parameters
    elif trigger_types[trigger_type] == TASK_TRIGGER_MONTHLYDOW:
        trigger.Id = 'Monthly_DOW_ID1'
        if kwargs.get('months_of_year', False):
            bits_months = 0
            for month in kwargs.get('months_of_year'):
                bits_months |= months[month]
            trigger.MonthsOfYear = bits_months
        else:
            return 'Required parameter "months_of_year" not passed'

        if kwargs.get('weeks_of_month', False) or \
                kwargs.get('last_week_of_month', False):
            if kwargs.get('weeks_of_month', False):
                bits_weeks = 0
                for week in kwargs.get('weeks_of_month'):
                    bits_weeks |= weeks[week]
                trigger.WeeksOfMonth = bits_weeks
            trigger.RunOnLastWeekOfMonth = kwargs.get('last_week_of_month',
                                                      False)
        else:
            return 'Monthly DOW trigger requires "weeks_of_month" or "last_' \
                   'week_of_month" parameters'

        if kwargs.get('days_of_week', False):
            bits_days = 0
            for weekday in kwargs.get('days_of_week'):
                bits_days |= weekdays[weekday]
            trigger.DaysOfWeek = bits_days
        else:
            return 'Required parameter "days_of_week" not passed'

    # On Idle Trigger Parameters
    elif trigger_types[trigger_type] == TASK_TRIGGER_IDLE:
        trigger.Id = 'OnIdle_ID1'

    # On Task Creation Trigger Parameters
    elif trigger_types[trigger_type] == TASK_TRIGGER_REGISTRATION:
        trigger.Id = 'OnTaskCreation_ID1'

    # On Boot Trigger Parameters
    elif trigger_types[trigger_type] == TASK_TRIGGER_BOOT:
        trigger.Id = 'OnBoot_ID1'

    # On Logon Trigger Parameters
    elif trigger_types[trigger_type] == TASK_TRIGGER_LOGON:
        trigger.Id = 'OnLogon_ID1'

    # On Session State Change Trigger Parameters
    elif trigger_types[trigger_type] == TASK_TRIGGER_SESSION_STATE_CHANGE:
        trigger.Id = 'OnSessionStateChange_ID1'
        if kwargs.get('session_user_name', False):
            trigger.UserId = kwargs.get('session_user_name')
        if kwargs.get('state_change', False):
            trigger.StateChange = state_changes[kwargs.get('state_change')]
        else:
            return 'Required parameter "state_change" not passed'

    # Save the task
    if save_definition:
        # Save the Changes
        return _save_task_definition(name=name,
                                     task_folder=task_folder,
                                     task_definition=task_definition,
                                     user_name=task_definition.Principal.UserID,
                                     password=None,
                                     logon_type=task_definition.Principal.LogonType)


def clear_triggers(name, location='\\'):
    r'''
    Remove all triggers from the task.

    Args:

        name (str):
            The name of the task from which to clear all triggers.

        location (str):
            A string value representing the location of the task. Default is
            ``\`` which is the root for the task scheduler
            (``C:\Windows\System32\tasks``).

    Returns:
        bool: ``True`` if successful, otherwise ``False``

    CLI Example:

    .. code-block:: bash

        salt 'minion-id' task.clear_trigger <task_name>
    '''
    # Check for existing task
    if name not in list_tasks(location):
        return '{0} not found in {1}'.format(name, location)

    # Create the task service object
    with salt.utils.winapi.Com():
        task_service = win32com.client.Dispatch("Schedule.Service")
    task_service.Connect()

    # Get the triggers from the task
    task_folder = task_service.GetFolder(location)
    task_definition = task_folder.GetTask(name).Definition
    triggers = task_definition.Triggers

    triggers.Clear()

    # Save the Changes
    return _save_task_definition(name=name,
                                 task_folder=task_folder,
                                 task_definition=task_definition,
                                 user_name=task_definition.Principal.UserID,
                                 password=None,
                                 logon_type=task_definition.Principal.LogonType)<|MERGE_RESOLUTION|>--- conflicted
+++ resolved
@@ -145,7 +145,24 @@
              'No New Instance': TASK_INSTANCES_IGNORE_NEW,
              'Stop Existing': TASK_INSTANCES_STOP_EXISTING}
 
-<<<<<<< HEAD
+results = {0x0: 'The operation completed successfully',
+           0x1: 'Incorrect or unknown function called',
+           0x2: 'File not found',
+           0xA: 'The environment is incorrect',
+           0x41300: 'Task is ready to run at its next scheduled time',
+           0x41301: 'Task is currently running',
+           0x41302: 'Task is disabled',
+           0x41303: 'Task has not yet run',
+           0x41304: 'There are no more runs scheduled for this task',
+           0x41306: 'Task was terminated by the user',
+           0x8004130F: 'Credentials became corrupted',
+           0x8004131F: 'An instance of this task is already running',
+           0x800710E0: 'The operator or administrator has refused the request',
+           0x800704DD: 'The service is not available (Run only when logged '
+                       'in?)',
+           0xC000013A: 'The application terminated as a result of CTRL+C',
+           0xC06D007E: 'Unknown software exception'}
+
 
 def show_win32api_code(code):
     '''
@@ -176,25 +193,6 @@
     :rtype: str
     '''
     return win32api.FormatMessage(code).strip()
-=======
-results = {0x0: 'The operation completed successfully',
-           0x1: 'Incorrect or unknown function called',
-           0x2: 'File not found',
-           0xA: 'The environment is incorrect',
-           0x41300: 'Task is ready to run at its next scheduled time',
-           0x41301: 'Task is currently running',
-           0x41302: 'Task is disabled',
-           0x41303: 'Task has not yet run',
-           0x41304: 'There are no more runs scheduled for this task',
-           0x41306: 'Task was terminated by the user',
-           0x8004130F: 'Credentials became corrupted',
-           0x8004131F: 'An instance of this task is already running',
-           0x800710E0: 'The operator or administrator has refused the request',
-           0x800704DD: 'The service is not available (Run only when logged '
-                       'in?)',
-           0xC000013A: 'The application terminated as a result of CTRL+C',
-           0xC06D007E: 'Unknown software exception'}
->>>>>>> 686778e3
 
 
 def __virtual__():
