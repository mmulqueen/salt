# -*- coding: utf-8 -*-
"""
Support for Opkg

.. important::
    If you feel that Salt should be using this module to manage packages on a
    minion, and it is using a different module (or gives an error similar to
    *'pkg.install' is not available*), see :ref:`here
    <module-provider-override>`.

.. versionadded: 2016.3.0

.. note::

    For version comparison support on opkg < 0.3.4, the ``opkg-utils`` package
    must be installed.

"""
# Import python libs
from __future__ import absolute_import, print_function, unicode_literals

import copy
import errno
import logging
import os
import re

# Import salt libs
import salt.utils.args
import salt.utils.data
import salt.utils.files
import salt.utils.itertools
import salt.utils.path
import salt.utils.pkg
import salt.utils.stringutils
import salt.utils.versions
from salt.exceptions import CommandExecutionError, MinionError, SaltInvocationError

# Import 3rd-party libs
from salt.ext import six
from salt.ext.six.moves import shlex_quote as _cmd_quote  # pylint: disable=import-error

REPO_REGEXP = r'^#?\s*(src|src/gz)\s+([^\s<>]+|"[^<>]+")\s+[^\s<>]+'
OPKG_CONFDIR = "/etc/opkg"
ATTR_MAP = {
    "Architecture": "arch",
    "Homepage": "url",
    "Installed-Time": "install_date_time_t",
    "Maintainer": "packager",
    "Package": "name",
    "Section": "group",
}

log = logging.getLogger(__name__)

# Define the module's virtual name
__virtualname__ = "pkg"

NILRT_RESTARTCHECK_STATE_PATH = "/var/lib/salt/restartcheck_state"


def _update_nilrt_restart_state():
    """
    NILRT systems determine whether to reboot after various package operations
    including but not limited to kernel module installs/removals by checking
    specific file md5sums & timestamps. These files are touched/modified by
    the post-install/post-remove functions of their respective packages.

    The opkg module uses this function to store/update those file timestamps
    and checksums to be used later by the restartcheck module.

    """
    __salt__["cmd.shell"](
        "stat -c %Y /lib/modules/$(uname -r)/modules.dep >{0}/modules.dep.timestamp".format(
            NILRT_RESTARTCHECK_STATE_PATH
        )
    )
    __salt__["cmd.shell"](
        "md5sum /lib/modules/$(uname -r)/modules.dep >{0}/modules.dep.md5sum".format(
            NILRT_RESTARTCHECK_STATE_PATH
        )
    )

    # We can't assume nisysapi.ini always exists like modules.dep
    nisysapi_path = "/usr/local/natinst/share/nisysapi.ini"
    if os.path.exists(nisysapi_path):
        __salt__["cmd.shell"](
            "stat -c %Y {0} >{1}/nisysapi.ini.timestamp".format(
                nisysapi_path, NILRT_RESTARTCHECK_STATE_PATH
            )
        )
        __salt__["cmd.shell"](
            "md5sum {0} >{1}/nisysapi.ini.md5sum".format(
                nisysapi_path, NILRT_RESTARTCHECK_STATE_PATH
            )
        )


def _get_restartcheck_result(errors):
    """
    Return restartcheck result and append errors (if any) to ``errors``
    """
    rs_result = __salt__["restartcheck.restartcheck"](verbose=False)
    if isinstance(rs_result, dict) and "comment" in rs_result:
        errors.append(rs_result["comment"])
    return rs_result


def _process_restartcheck_result(rs_result):
    """
    Check restartcheck output to see if system/service restarts were requested
    and take appropriate action.
    """
    if "No packages seem to need to be restarted" in rs_result:
        return
    for rstr in rs_result:
        if "System restart required" in rstr:
            _update_nilrt_restart_state()
            __salt__["system.set_reboot_required_witnessed"]()
        else:
            service = os.path.join("/etc/init.d", rstr)
            if os.path.exists(service):
                __salt__["cmd.run"]([service, "restart"])


def __virtual__():
    """
    Confirm this module is on a nilrt based system
    """
    if __grains__.get("os_family") == "NILinuxRT":
        try:
            os.makedirs(NILRT_RESTARTCHECK_STATE_PATH)
        except OSError as exc:
            if exc.errno != errno.EEXIST:
<<<<<<< HEAD
                return False, 'Error creating {0} (-{1}): {2}'.format(
                    NILRT_RESTARTCHECK_STATE_PATH,
                    exc.errno,
                    exc.strerror)
        # modules.dep always exists, make sure its restart state files also exist
        if not (os.path.exists(os.path.join(NILRT_RESTARTCHECK_STATE_PATH, 'modules.dep.timestamp')) and
                os.path.exists(os.path.join(NILRT_RESTARTCHECK_STATE_PATH, 'modules.dep.md5sum'))):
=======
                return (
                    False,
                    "Error creating {0} (-{1}): {2}".format(
                        NILRT_RESTARTCHECK_STATE_PATH, exc.errno, exc.strerror
                    ),
                )
        # modules.dep always exists, make sure it's restart state files also exist
        if not (
            os.path.exists(
                os.path.join(NILRT_RESTARTCHECK_STATE_PATH, "modules.dep.timestamp")
            )
            and os.path.exists(
                os.path.join(NILRT_RESTARTCHECK_STATE_PATH, "modules.dep.md5sum")
            )
        ):
>>>>>>> 62458e4e
            _update_nilrt_restart_state()
        return __virtualname__

    if os.path.isdir(OPKG_CONFDIR):
        return __virtualname__
    return False, "Module opkg only works on OpenEmbedded based systems"


def latest_version(*names, **kwargs):
    """
    Return the latest version of the named package available for upgrade or
    installation. If more than one package name is specified, a dict of
    name/version pairs is returned.

    If the latest version of a given package is already installed, an empty
    string will be returned for that package.

    CLI Example:

    .. code-block:: bash

        salt '*' pkg.latest_version <package name>
        salt '*' pkg.latest_version <package name>
        salt '*' pkg.latest_version <package1> <package2> <package3> ...
    """
    refresh = salt.utils.data.is_true(kwargs.pop("refresh", True))

    if len(names) == 0:
        return ""

    ret = {}
    for name in names:
        ret[name] = ""

    # Refresh before looking for the latest version available
    if refresh:
        refresh_db()

    cmd = ["opkg", "list-upgradable"]
    out = __salt__["cmd.run_stdout"](cmd, output_loglevel="trace", python_shell=False)
    for line in salt.utils.itertools.split(out, "\n"):
        try:
            name, _oldversion, newversion = line.split(" - ")
            if name in names:
                ret[name] = newversion
        except ValueError:
            pass

    # Return a string if only one package name passed
    if len(names) == 1:
        return ret[names[0]]
    return ret


# available_version is being deprecated
available_version = latest_version


def version(*names, **kwargs):
    """
    Returns a string representing the package version or an empty string if not
    installed. If more than one package name is specified, a dict of
    name/version pairs is returned.

    CLI Example:

    .. code-block:: bash

        salt '*' pkg.version <package name>
        salt '*' pkg.version <package1> <package2> <package3> ...
    """
    return __salt__["pkg_resource.version"](*names, **kwargs)


def refresh_db(failhard=False, **kwargs):  # pylint: disable=unused-argument
    """
    Updates the opkg database to latest packages based upon repositories

    Returns a dict, with the keys being package databases and the values being
    the result of the update attempt. Values can be one of the following:

    - ``True``: Database updated successfully
    - ``False``: Problem updating database

    failhard
        If False, return results of failed lines as ``False`` for the package
        database that encountered the error.
        If True, raise an error with a list of the package databases that
        encountered errors.

        .. versionadded:: 2018.3.0

    CLI Example:

    .. code-block:: bash

        salt '*' pkg.refresh_db
    """
    # Remove rtag file to keep multiple refreshes from happening in pkg states
    salt.utils.pkg.clear_rtag(__opts__)
    ret = {}
    error_repos = []
    cmd = ["opkg", "update"]
    # opkg returns a non-zero retcode when there is a failure to refresh
    # from one or more repos. Due to this, ignore the retcode.
    call = __salt__["cmd.run_all"](
        cmd,
        output_loglevel="trace",
        python_shell=False,
        ignore_retcode=True,
        redirect_stderr=True,
    )

    out = call["stdout"]
    prev_line = ""
    for line in salt.utils.itertools.split(out, "\n"):
        if "Inflating" in line:
            key = line.strip().split()[1][:-1]
            ret[key] = True
        elif "Updated source" in line:
            # Use the previous line.
            key = prev_line.strip().split()[1][:-1]
            ret[key] = True
        elif "Failed to download" in line:
            key = line.strip().split()[5].split(",")[0]
            ret[key] = False
            error_repos.append(key)
        prev_line = line

    if failhard and error_repos:
        raise CommandExecutionError(
            "Error getting repos: {0}".format(", ".join(error_repos))
        )

    # On a non-zero exit code where no failed repos were found, raise an
    # exception because this appears to be a different kind of error.
    if call["retcode"] != 0 and not error_repos:
        raise CommandExecutionError(out)

    return ret


def _append_noaction_if_testmode(cmd, **kwargs):
    """
    Adds the --noaction flag to the command if it's running in the test mode.
    """
    if bool(kwargs.get("test") or __opts__.get("test")):
        cmd.append("--noaction")


def install(
    name=None, refresh=False, pkgs=None, sources=None, reinstall=False, **kwargs
):
    """
    Install the passed package, add refresh=True to update the opkg database.

    name
        The name of the package to be installed. Note that this parameter is
        ignored if either "pkgs" or "sources" is passed. Additionally, please
        note that this option can only be used to install packages from a
        software repository. To install a package file manually, use the
        "sources" option.

        CLI Example:

        .. code-block:: bash

            salt '*' pkg.install <package name>

    refresh
        Whether or not to refresh the package database before installing.

    version
        Install a specific version of the package, e.g. 1.2.3~0ubuntu0. Ignored
        if "pkgs" or "sources" is passed.

        .. versionadded:: 2017.7.0

    reinstall : False
        Specifying reinstall=True will use ``opkg install --force-reinstall``
        rather than simply ``opkg install`` for requested packages that are
        already installed.

        If a version is specified with the requested package, then ``opkg
        install --force-reinstall`` will only be used if the installed version
        matches the requested version.

        .. versionadded:: 2017.7.0


    Multiple Package Installation Options:

    pkgs
        A list of packages to install from a software repository. Must be
        passed as a python list.

        CLI Example:

        .. code-block:: bash

            salt '*' pkg.install pkgs='["foo", "bar"]'
            salt '*' pkg.install pkgs='["foo", {"bar": "1.2.3-0ubuntu0"}]'

    sources
        A list of IPK packages to install. Must be passed as a list of dicts,
        with the keys being package names, and the values being the source URI
        or local path to the package.  Dependencies are automatically resolved
        and marked as auto-installed.

        CLI Example:

        .. code-block:: bash

            salt '*' pkg.install sources='[{"foo": "salt://foo.deb"},{"bar": "salt://bar.deb"}]'

    install_recommends
        Whether to install the packages marked as recommended. Default is True.

    only_upgrade
        Only upgrade the packages (disallow downgrades), if they are already
        installed. Default is False.

        .. versionadded:: 2017.7.0

    Returns a dict containing the new package names and versions::

        {'<package>': {'old': '<old-version>',
                       'new': '<new-version>'}}
    """
    refreshdb = salt.utils.data.is_true(refresh)

    try:
        pkg_params, pkg_type = __salt__["pkg_resource.parse_targets"](
            name, pkgs, sources, **kwargs
        )
    except MinionError as exc:
        raise CommandExecutionError(exc)

    old = list_pkgs()
    cmd_prefix = ["opkg", "install"]
    to_install = []
    to_reinstall = []
    to_downgrade = []

    _append_noaction_if_testmode(cmd_prefix, **kwargs)
    if pkg_params is None or len(pkg_params) == 0:
        return {}
    elif pkg_type == "file":
        if reinstall:
            cmd_prefix.append("--force-reinstall")
        if not kwargs.get("only_upgrade", False):
            cmd_prefix.append("--force-downgrade")
        to_install.extend(pkg_params)
    elif pkg_type == "repository":
        if not kwargs.get("install_recommends", True):
            cmd_prefix.append("--no-install-recommends")
        for pkgname, pkgversion in six.iteritems(pkg_params):
            if name and pkgs is None and kwargs.get("version") and len(pkg_params) == 1:
                # Only use the 'version' param if 'name' was not specified as a
                # comma-separated list
                version_num = kwargs["version"]
            else:
                version_num = pkgversion

            if version_num is None:
                # Don't allow downgrades if the version
                # number is not specified.
                if reinstall and pkgname in old:
                    to_reinstall.append(pkgname)
                else:
                    to_install.append(pkgname)
            else:
                pkgstr = "{0}={1}".format(pkgname, version_num)
                cver = old.get(pkgname, "")
                if (
                    reinstall
                    and cver
                    and salt.utils.versions.compare(
                        ver1=version_num, oper="==", ver2=cver, cmp_func=version_cmp
                    )
                ):
                    to_reinstall.append(pkgstr)
                elif not cver or salt.utils.versions.compare(
                    ver1=version_num, oper=">=", ver2=cver, cmp_func=version_cmp
                ):
                    to_install.append(pkgstr)
                else:
                    if not kwargs.get("only_upgrade", False):
                        to_downgrade.append(pkgstr)
                    else:
                        # This should cause the command to fail.
                        to_install.append(pkgstr)

    cmds = []

    if to_install:
        cmd = copy.deepcopy(cmd_prefix)
        cmd.extend(to_install)
        cmds.append(cmd)

    if to_downgrade:
        cmd = copy.deepcopy(cmd_prefix)
        cmd.append("--force-downgrade")
        cmd.extend(to_downgrade)
        cmds.append(cmd)

    if to_reinstall:
        cmd = copy.deepcopy(cmd_prefix)
        cmd.append("--force-reinstall")
        cmd.extend(to_reinstall)
        cmds.append(cmd)

    if not cmds:
        return {}

    if refreshdb:
        refresh_db()

    errors = []
    for cmd in cmds:
        out = __salt__["cmd.run_all"](cmd, output_loglevel="trace", python_shell=False)
        if out["retcode"] != 0:
            if out["stderr"]:
                errors.append(out["stderr"])
            else:
                errors.append(out["stdout"])

    __context__.pop("pkg.list_pkgs", None)
    new = list_pkgs()
    ret = salt.utils.data.compare_dicts(old, new)

    if pkg_type == "file" and reinstall:
        # For file-based packages, prepare 'to_reinstall' to have a list
        # of all the package names that may have been reinstalled.
        # This way, we could include reinstalled packages in 'ret'.
        for pkgfile in to_install:
            # Convert from file name to package name.
            cmd = ["opkg", "info", pkgfile]
            out = __salt__["cmd.run_all"](
                cmd, output_loglevel="trace", python_shell=False
            )
            if out["retcode"] == 0:
                # Just need the package name.
                pkginfo_dict = _process_info_installed_output(out["stdout"], [])
                if pkginfo_dict:
                    to_reinstall.append(list(pkginfo_dict.keys())[0])

    for pkgname in to_reinstall:
        if pkgname not in ret or pkgname in old:
            ret.update(
                {pkgname: {"old": old.get(pkgname, ""), "new": new.get(pkgname, "")}}
            )

    rs_result = _get_restartcheck_result(errors)

    if errors:
        raise CommandExecutionError(
            "Problem encountered installing package(s)",
            info={"errors": errors, "changes": ret},
        )

    _process_restartcheck_result(rs_result)

    return ret


def remove(name=None, pkgs=None, **kwargs):  # pylint: disable=unused-argument
    """
    Remove packages using ``opkg remove``.

    name
        The name of the package to be deleted.


    Multiple Package Options:

    pkgs
        A list of packages to delete. Must be passed as a python list. The
        ``name`` parameter will be ignored if this option is passed.

    remove_dependencies
        Remove package and all dependencies

        .. versionadded:: 2019.2.0

    auto_remove_deps
        Remove packages that were installed automatically to satisfy dependencies

        .. versionadded:: 2019.2.0

    Returns a dict containing the changes.

    CLI Example:

    .. code-block:: bash

        salt '*' pkg.remove <package name>
        salt '*' pkg.remove <package1>,<package2>,<package3>
        salt '*' pkg.remove pkgs='["foo", "bar"]'
        salt '*' pkg.remove pkgs='["foo", "bar"]' remove_dependencies=True auto_remove_deps=True
    """
    try:
        pkg_params = __salt__["pkg_resource.parse_targets"](name, pkgs)[0]
    except MinionError as exc:
        raise CommandExecutionError(exc)

    old = list_pkgs()
    targets = [x for x in pkg_params if x in old]
    if not targets:
        return {}
    cmd = ["opkg", "remove"]
    _append_noaction_if_testmode(cmd, **kwargs)
    if kwargs.get("remove_dependencies", False):
        cmd.append("--force-removal-of-dependent-packages")
    if kwargs.get("auto_remove_deps", False):
        cmd.append("--autoremove")
    cmd.extend(targets)

    out = __salt__["cmd.run_all"](cmd, output_loglevel="trace", python_shell=False)
    if out["retcode"] != 0:
        if out["stderr"]:
            errors = [out["stderr"]]
        else:
            errors = [out["stdout"]]
    else:
        errors = []

    __context__.pop("pkg.list_pkgs", None)
    new = list_pkgs()
    ret = salt.utils.data.compare_dicts(old, new)

    rs_result = _get_restartcheck_result(errors)

    if errors:
        raise CommandExecutionError(
            "Problem encountered removing package(s)",
            info={"errors": errors, "changes": ret},
        )

    _process_restartcheck_result(rs_result)

    return ret


def purge(name=None, pkgs=None, **kwargs):  # pylint: disable=unused-argument
    """
    Package purges are not supported by opkg, this function is identical to
    :mod:`pkg.remove <salt.modules.opkg.remove>`.

    name
        The name of the package to be deleted.


    Multiple Package Options:

    pkgs
        A list of packages to delete. Must be passed as a python list. The
        ``name`` parameter will be ignored if this option is passed.


    Returns a dict containing the changes.

    CLI Example:

    .. code-block:: bash

        salt '*' pkg.purge <package name>
        salt '*' pkg.purge <package1>,<package2>,<package3>
        salt '*' pkg.purge pkgs='["foo", "bar"]'
    """
    return remove(name=name, pkgs=pkgs)


def upgrade(refresh=True, **kwargs):  # pylint: disable=unused-argument
    """
    Upgrades all packages via ``opkg upgrade``

    Returns a dictionary containing the changes:

    .. code-block:: python

        {'<package>':  {'old': '<old-version>',
                        'new': '<new-version>'}}


    CLI Example:

    .. code-block:: bash

        salt '*' pkg.upgrade
    """
    ret = {
        "changes": {},
        "result": True,
        "comment": "",
    }

    errors = []

    if salt.utils.data.is_true(refresh):
        refresh_db()

    old = list_pkgs()

    cmd = ["opkg", "upgrade"]
    result = __salt__["cmd.run_all"](cmd, output_loglevel="trace", python_shell=False)
    __context__.pop("pkg.list_pkgs", None)
    new = list_pkgs()
    ret = salt.utils.data.compare_dicts(old, new)

    if result["retcode"] != 0:
        errors.append(result)

    rs_result = _get_restartcheck_result(errors)

    if errors:
        raise CommandExecutionError(
            "Problem encountered upgrading packages",
            info={"errors": errors, "changes": ret},
        )

    _process_restartcheck_result(rs_result)

    return ret


def hold(name=None, pkgs=None, sources=None, **kwargs):  # pylint: disable=W0613
    """
    Set package in 'hold' state, meaning it will not be upgraded.

    name
        The name of the package, e.g., 'tmux'

        CLI Example:

        .. code-block:: bash

            salt '*' pkg.hold <package name>

    pkgs
        A list of packages to hold. Must be passed as a python list.

        CLI Example:

        .. code-block:: bash

            salt '*' pkg.hold pkgs='["foo", "bar"]'
    """
    if not name and not pkgs and not sources:
        raise SaltInvocationError("One of name, pkgs, or sources must be specified.")
    if pkgs and sources:
        raise SaltInvocationError("Only one of pkgs or sources can be specified.")

    targets = []
    if pkgs:
        targets.extend(pkgs)
    elif sources:
        for source in sources:
            targets.append(next(iter(source)))
    else:
        targets.append(name)

    ret = {}
    for target in targets:
        if isinstance(target, dict):
            target = next(iter(target))

        ret[target] = {"name": target, "changes": {}, "result": False, "comment": ""}

        state = _get_state(target)
        if not state:
            ret[target]["comment"] = "Package {0} not currently held.".format(target)
        elif state != "hold":
            if "test" in __opts__ and __opts__["test"]:
                ret[target].update(result=None)
                ret[target]["comment"] = "Package {0} is set to be held.".format(target)
            else:
                result = _set_state(target, "hold")
                ret[target].update(changes=result[target], result=True)
                ret[target]["comment"] = "Package {0} is now being held.".format(target)
        else:
            ret[target].update(result=True)
            ret[target]["comment"] = "Package {0} is already set to be held.".format(
                target
            )
    return ret


def unhold(name=None, pkgs=None, sources=None, **kwargs):  # pylint: disable=W0613
    """
    Set package current in 'hold' state to install state,
    meaning it will be upgraded.

    name
        The name of the package, e.g., 'tmux'

        CLI Example:

        .. code-block:: bash

            salt '*' pkg.unhold <package name>

    pkgs
        A list of packages to hold. Must be passed as a python list.

        CLI Example:

        .. code-block:: bash

            salt '*' pkg.unhold pkgs='["foo", "bar"]'
    """
    if not name and not pkgs and not sources:
        raise SaltInvocationError("One of name, pkgs, or sources must be specified.")
    if pkgs and sources:
        raise SaltInvocationError("Only one of pkgs or sources can be specified.")

    targets = []
    if pkgs:
        targets.extend(pkgs)
    elif sources:
        for source in sources:
            targets.append(next(iter(source)))
    else:
        targets.append(name)

    ret = {}
    for target in targets:
        if isinstance(target, dict):
            target = next(iter(target))

        ret[target] = {"name": target, "changes": {}, "result": False, "comment": ""}

        state = _get_state(target)
        if not state:
            ret[target]["comment"] = "Package {0} does not have a state.".format(target)
        elif state == "hold":
            if "test" in __opts__ and __opts__["test"]:
                ret[target].update(result=None)
                ret["comment"] = "Package {0} is set not to be held.".format(target)
            else:
                result = _set_state(target, "ok")
                ret[target].update(changes=result[target], result=True)
                ret[target][
                    "comment"
                ] = "Package {0} is no longer being " "held.".format(target)
        else:
            ret[target].update(result=True)
            ret[target][
                "comment"
            ] = "Package {0} is already set not to be " "held.".format(target)
    return ret


def _get_state(pkg):
    """
    View package state from the opkg database

    Return the state of pkg
    """
    cmd = ["opkg", "status"]
    cmd.append(pkg)
    out = __salt__["cmd.run"](cmd, python_shell=False)
    state_flag = ""
    for line in salt.utils.itertools.split(out, "\n"):
        if line.startswith("Status"):
            _status, _state_want, state_flag, _state_status = line.split()

    return state_flag


def _set_state(pkg, state):
    """
    Change package state on the opkg database

    The state can be any of:

     - hold
     - noprune
     - user
     - ok
     - installed
     - unpacked

    This command is commonly used to mark a specific package to be held from
    being upgraded, that is, to be kept at a certain version.

    Returns a dict containing the package name, and the new and old
    versions.
    """
    ret = {}
    valid_states = ("hold", "noprune", "user", "ok", "installed", "unpacked")
    if state not in valid_states:
        raise SaltInvocationError("Invalid state: {0}".format(state))
    oldstate = _get_state(pkg)
    cmd = ["opkg", "flag"]
    cmd.append(state)
    cmd.append(pkg)
    _out = __salt__["cmd.run"](cmd, python_shell=False)

    # Missing return value check due to opkg issue 160
    ret[pkg] = {"old": oldstate, "new": state}
    return ret


def list_pkgs(versions_as_list=False, **kwargs):
    """
    List the packages currently installed in a dict::

        {'<package_name>': '<version>'}

    CLI Example:

    .. code-block:: bash

        salt '*' pkg.list_pkgs
        salt '*' pkg.list_pkgs versions_as_list=True
    """
    versions_as_list = salt.utils.data.is_true(versions_as_list)
    # not yet implemented or not applicable
    if any(
        [salt.utils.data.is_true(kwargs.get(x)) for x in ("removed", "purge_desired")]
    ):
        return {}

    if "pkg.list_pkgs" in __context__:
        if versions_as_list:
            return __context__["pkg.list_pkgs"]
        else:
            ret = copy.deepcopy(__context__["pkg.list_pkgs"])
            __salt__["pkg_resource.stringify"](ret)
            return ret

    cmd = ["opkg", "list-installed"]
    ret = {}
    out = __salt__["cmd.run"](cmd, output_loglevel="trace", python_shell=False)
    for line in salt.utils.itertools.split(out, "\n"):
        # This is a continuation of package description
        if not line or line[0] == " ":
            continue

        # This contains package name, version, and description.
        # Extract the first two.
        pkg_name, pkg_version = line.split(" - ", 2)[:2]
        __salt__["pkg_resource.add_pkg"](ret, pkg_name, pkg_version)

    __salt__["pkg_resource.sort_pkglist"](ret)
    __context__["pkg.list_pkgs"] = copy.deepcopy(ret)
    if not versions_as_list:
        __salt__["pkg_resource.stringify"](ret)
    return ret


def list_upgrades(refresh=True, **kwargs):  # pylint: disable=unused-argument
    """
    List all available package upgrades.

    CLI Example:

    .. code-block:: bash

        salt '*' pkg.list_upgrades
    """
    ret = {}
    if salt.utils.data.is_true(refresh):
        refresh_db()

    cmd = ["opkg", "list-upgradable"]
    call = __salt__["cmd.run_all"](cmd, output_loglevel="trace", python_shell=False)

    if call["retcode"] != 0:
        comment = ""
        if "stderr" in call:
            comment += call["stderr"]
        if "stdout" in call:
            comment += call["stdout"]
        raise CommandExecutionError(comment)
    else:
        out = call["stdout"]

    for line in out.splitlines():
        name, _oldversion, newversion = line.split(" - ")
        ret[name] = newversion

    return ret


def _convert_to_standard_attr(attr):
    """
    Helper function for _process_info_installed_output()

    Converts an opkg attribute name to a standard attribute
    name which is used across 'pkg' modules.
    """
    ret_attr = ATTR_MAP.get(attr, None)
    if ret_attr is None:
        # All others convert to lowercase
        return attr.lower()
    return ret_attr


def _process_info_installed_output(out, filter_attrs):
    """
    Helper function for info_installed()

    Processes stdout output from a single invocation of
    'opkg status'.
    """
    ret = {}
    name = None
    attrs = {}
    attr = None

    for line in salt.utils.itertools.split(out, "\n"):
        if line and line[0] == " ":
            # This is a continuation of the last attr
            if filter_attrs is None or attr in filter_attrs:
                line = line.strip()
                if attrs[attr]:
                    # If attr is empty, don't add leading newline
                    attrs[attr] += "\n"
                attrs[attr] += line
            continue
        line = line.strip()
        if not line:
            # Separator between different packages
            if name:
                ret[name] = attrs
            name = None
            attrs = {}
            attr = None
            continue
        key, value = line.split(":", 1)
        value = value.lstrip()
        attr = _convert_to_standard_attr(key)
        if attr == "name":
            name = value
        elif filter_attrs is None or attr in filter_attrs:
            attrs[attr] = value

    if name:
        ret[name] = attrs
    return ret


def info_installed(*names, **kwargs):
    """
    Return the information of the named package(s), installed on the system.

    .. versionadded:: 2017.7.0

    :param names:
        Names of the packages to get information about. If none are specified,
        will return information for all installed packages.

    :param attr:
        Comma-separated package attributes. If no 'attr' is specified, all available attributes returned.

        Valid attributes are:
            arch, conffiles, conflicts, depends, description, filename, group,
            install_date_time_t, md5sum, packager, provides, recommends,
            replaces, size, source, suggests, url, version

    CLI example:

    .. code-block:: bash

        salt '*' pkg.info_installed
        salt '*' pkg.info_installed attr=version,packager
        salt '*' pkg.info_installed <package1>
        salt '*' pkg.info_installed <package1> <package2> <package3> ...
        salt '*' pkg.info_installed <package1> attr=version,packager
        salt '*' pkg.info_installed <package1> <package2> <package3> ... attr=version,packager
    """
    attr = kwargs.pop("attr", None)
    if attr is None:
        filter_attrs = None
    elif isinstance(attr, six.string_types):
        filter_attrs = set(attr.split(","))
    else:
        filter_attrs = set(attr)

    ret = {}
    if names:
        # Specific list of names of installed packages
        for name in names:
            cmd = ["opkg", "status", name]
            call = __salt__["cmd.run_all"](
                cmd, output_loglevel="trace", python_shell=False
            )
            if call["retcode"] != 0:
                comment = ""
                if call["stderr"]:
                    comment += call["stderr"]
                else:
                    comment += call["stdout"]

                raise CommandExecutionError(comment)
            ret.update(_process_info_installed_output(call["stdout"], filter_attrs))
    else:
        # All installed packages
        cmd = ["opkg", "status"]
        call = __salt__["cmd.run_all"](cmd, output_loglevel="trace", python_shell=False)
        if call["retcode"] != 0:
            comment = ""
            if call["stderr"]:
                comment += call["stderr"]
            else:
                comment += call["stdout"]

            raise CommandExecutionError(comment)
        ret.update(_process_info_installed_output(call["stdout"], filter_attrs))

    return ret


def upgrade_available(name, **kwargs):  # pylint: disable=unused-argument
    """
    Check whether or not an upgrade is available for a given package

    CLI Example:

    .. code-block:: bash

        salt '*' pkg.upgrade_available <package name>
    """
    return latest_version(name) != ""


def version_cmp(
    pkg1, pkg2, ignore_epoch=False, **kwargs
):  # pylint: disable=unused-argument
    """
    Do a cmp-style comparison on two packages. Return -1 if pkg1 < pkg2, 0 if
    pkg1 == pkg2, and 1 if pkg1 > pkg2. Return None if there was a problem
    making the comparison.

    ignore_epoch : False
        Set to ``True`` to ignore the epoch when comparing versions

        .. versionadded:: 2016.3.4

    CLI Example:

    .. code-block:: bash

        salt '*' pkg.version_cmp '0.2.4-0' '0.2.4.1-0'
    """
    normalize = (
        lambda x: six.text_type(x).split(":", 1)[-1]
        if ignore_epoch
        else six.text_type(x)
    )
    pkg1 = normalize(pkg1)
    pkg2 = normalize(pkg2)

    output = __salt__["cmd.run_stdout"](
        ["opkg", "--version"], output_loglevel="trace", python_shell=False
    )
    opkg_version = output.split(" ")[2].strip()
    if salt.utils.versions.LooseVersion(
        opkg_version
    ) >= salt.utils.versions.LooseVersion("0.3.4"):
        cmd_compare = ["opkg", "compare-versions"]
    elif salt.utils.path.which("opkg-compare-versions"):
        cmd_compare = ["opkg-compare-versions"]
    else:
        log.warning(
            "Unable to find a compare-versions utility installed. Either upgrade opkg to "
            "version > 0.3.4 (preferred) or install the older opkg-compare-versions script."
        )
        return None

    for oper, ret in (("<<", -1), ("=", 0), (">>", 1)):
        cmd = cmd_compare[:]
        cmd.append(_cmd_quote(pkg1))
        cmd.append(oper)
        cmd.append(_cmd_quote(pkg2))
        retcode = __salt__["cmd.retcode"](
            cmd, output_loglevel="trace", ignore_retcode=True, python_shell=False
        )
        if retcode == 0:
            return ret
    return None


def list_repos(**kwargs):  # pylint: disable=unused-argument
    """
    Lists all repos on ``/etc/opkg/*.conf``

    CLI Example:

    .. code-block:: bash

       salt '*' pkg.list_repos
    """
    repos = {}
    regex = re.compile(REPO_REGEXP)
    for filename in os.listdir(OPKG_CONFDIR):
        if filename.endswith(".conf"):
            with salt.utils.files.fopen(
                os.path.join(OPKG_CONFDIR, filename)
            ) as conf_file:
                for line in conf_file:
                    line = salt.utils.stringutils.to_unicode(line)
                    if regex.search(line):
                        repo = {}
                        if line.startswith("#"):
                            repo["enabled"] = False
                            line = line[1:]
                        else:
                            repo["enabled"] = True
                        cols = salt.utils.args.shlex_split(line.strip())
                        if cols[0] in "src":
                            repo["compressed"] = False
                        else:
                            repo["compressed"] = True
                        repo["name"] = cols[1]
                        repo["uri"] = cols[2]
                        repo["file"] = os.path.join(OPKG_CONFDIR, filename)
                        # do not store duplicated uri's
                        if repo["uri"] not in repos:
                            repos[repo["uri"]] = [repo]
    return repos


def get_repo(repo, **kwargs):  # pylint: disable=unused-argument
    """
    Display a repo from the ``/etc/opkg/*.conf``

    CLI Examples:

    .. code-block:: bash

        salt '*' pkg.get_repo repo
    """
    repos = list_repos()

    if repos:
        for source in six.itervalues(repos):
            for sub in source:
                if sub["name"] == repo:
                    return sub
    return {}


def _del_repo_from_file(repo, filepath):
    """
    Remove a repo from filepath
    """
    with salt.utils.files.fopen(filepath) as fhandle:
        output = []
        regex = re.compile(REPO_REGEXP)
        for line in fhandle:
            line = salt.utils.stringutils.to_unicode(line)
            if regex.search(line):
                if line.startswith("#"):
                    line = line[1:]
                cols = salt.utils.args.shlex_split(line.strip())
                if repo != cols[1]:
                    output.append(salt.utils.stringutils.to_str(line))
    with salt.utils.files.fopen(filepath, "w") as fhandle:
        fhandle.writelines(output)


def _add_new_repo(repo, uri, compressed, enabled=True):
    """
    Add a new repo entry
    """
    repostr = "# " if not enabled else ""
    repostr += "src/gz " if compressed else "src "
    if " " in repo:
        repostr += '"' + repo + '" '
    else:
        repostr += repo + " "
    repostr += uri + "\n"
    conffile = os.path.join(OPKG_CONFDIR, repo + ".conf")

    with salt.utils.files.fopen(conffile, "a") as fhandle:
        fhandle.write(salt.utils.stringutils.to_str(repostr))


def _mod_repo_in_file(repo, repostr, filepath):
    """
    Replace a repo entry in filepath with repostr
    """
    with salt.utils.files.fopen(filepath) as fhandle:
        output = []
        for line in fhandle:
            cols = salt.utils.args.shlex_split(
                salt.utils.stringutils.to_unicode(line).strip()
            )
            if repo not in cols:
                output.append(line)
            else:
                output.append(salt.utils.stringutils.to_str(repostr + "\n"))
    with salt.utils.files.fopen(filepath, "w") as fhandle:
        fhandle.writelines(output)


def del_repo(repo, **kwargs):  # pylint: disable=unused-argument
    """
    Delete a repo from ``/etc/opkg/*.conf``

    If the file does not contain any other repo configuration, the file itself
    will be deleted.

    CLI Examples:

    .. code-block:: bash

        salt '*' pkg.del_repo repo
    """
    refresh = salt.utils.data.is_true(kwargs.get("refresh", True))
    repos = list_repos()
    if repos:
        deleted_from = dict()
        for repository in repos:
            source = repos[repository][0]
            if source["name"] == repo:
                deleted_from[source["file"]] = 0
                _del_repo_from_file(repo, source["file"])

        if deleted_from:
            ret = ""
            for repository in repos:
                source = repos[repository][0]
                if source["file"] in deleted_from:
                    deleted_from[source["file"]] += 1
            for repo_file, count in six.iteritems(deleted_from):
                msg = "Repo '{0}' has been removed from {1}.\n"
                if count == 1 and os.path.isfile(repo_file):
                    msg = "File {1} containing repo '{0}' has been " "removed.\n"
                    try:
                        os.remove(repo_file)
                    except OSError:
                        pass
                ret += msg.format(repo, repo_file)
            if refresh:
                refresh_db()
            return ret

    return "Repo {0} doesn't exist in the opkg repo lists".format(repo)


def mod_repo(repo, **kwargs):
    """
    Modify one or more values for a repo.  If the repo does not exist, it will
    be created, so long as uri is defined.

    The following options are available to modify a repo definition:

    repo
        alias by which opkg refers to the repo.
    uri
        the URI to the repo.
    compressed
        defines (True or False) if the index file is compressed
    enabled
        enable or disable (True or False) repository
        but do not remove if disabled.
    refresh
        enable or disable (True or False) auto-refresh of the repositories

    CLI Examples:

    .. code-block:: bash

        salt '*' pkg.mod_repo repo uri=http://new/uri
        salt '*' pkg.mod_repo repo enabled=False
    """
    repos = list_repos()
    found = False
    uri = ""
    if "uri" in kwargs:
        uri = kwargs["uri"]

    for repository in repos:
        source = repos[repository][0]
        if source["name"] == repo:
            found = True
            repostr = ""
            if "enabled" in kwargs and not kwargs["enabled"]:
                repostr += "# "
            if "compressed" in kwargs:
                repostr += "src/gz " if kwargs["compressed"] else "src"
            else:
                repostr += "src/gz" if source["compressed"] else "src"
            repo_alias = kwargs["alias"] if "alias" in kwargs else repo
            if " " in repo_alias:
                repostr += ' "{0}"'.format(repo_alias)
            else:
                repostr += " {0}".format(repo_alias)
            repostr += " {0}".format(
                kwargs["uri"] if "uri" in kwargs else source["uri"]
            )
            _mod_repo_in_file(repo, repostr, source["file"])
        elif uri and source["uri"] == uri:
            raise CommandExecutionError(
                "Repository '{0}' already exists as '{1}'.".format(uri, source["name"])
            )

    if not found:
        # Need to add a new repo
        if "uri" not in kwargs:
            raise CommandExecutionError(
                "Repository '{0}' not found and no URI passed to create one.".format(
                    repo
                )
            )
        # If compressed is not defined, assume True
        compressed = kwargs["compressed"] if "compressed" in kwargs else True
        # If enabled is not defined, assume True
        enabled = kwargs["enabled"] if "enabled" in kwargs else True
        _add_new_repo(repo, kwargs["uri"], compressed, enabled)

    if "refresh" in kwargs:
        refresh_db()


def file_list(*packages, **kwargs):  # pylint: disable=unused-argument
    """
    List the files that belong to a package. Not specifying any packages will
    return a list of _every_ file on the system's package database (not
    generally recommended).

    CLI Examples:

    .. code-block:: bash

        salt '*' pkg.file_list httpd
        salt '*' pkg.file_list httpd postfix
        salt '*' pkg.file_list
    """
    output = file_dict(*packages)
    files = []
    for package in list(output["packages"].values()):
        files.extend(package)
    return {"errors": output["errors"], "files": files}


def file_dict(*packages, **kwargs):  # pylint: disable=unused-argument
    """
    List the files that belong to a package, grouped by package. Not
    specifying any packages will return a list of _every_ file on the system's
    package database (not generally recommended).

    CLI Examples:

    .. code-block:: bash

        salt '*' pkg.file_list httpd
        salt '*' pkg.file_list httpd postfix
        salt '*' pkg.file_list
    """
    errors = []
    ret = {}
    cmd_files = ["opkg", "files"]

    if not packages:
        packages = list(list_pkgs().keys())

    for package in packages:
        files = []
        cmd = cmd_files[:]
        cmd.append(package)
        out = __salt__["cmd.run_all"](cmd, output_loglevel="trace", python_shell=False)
        for line in out["stdout"].splitlines():
            if line.startswith("/"):
                files.append(line)
            elif line.startswith(" * "):
                errors.append(line[3:])
                break
            else:
                continue
        if files:
            ret[package] = files

    return {"errors": errors, "packages": ret}


def owner(*paths, **kwargs):  # pylint: disable=unused-argument
    """
    Return the name of the package that owns the file. Multiple file paths can
    be passed. Like :mod:`pkg.version <salt.modules.opkg.version`, if a single
    path is passed, a string will be returned, and if multiple paths are passed,
    a dictionary of file/package name pairs will be returned.

    If the file is not owned by a package, or is not present on the minion,
    then an empty string will be returned for that path.

    CLI Example:

        salt '*' pkg.owner /usr/bin/apachectl
        salt '*' pkg.owner /usr/bin/apachectl /usr/bin/basename
    """
    if not paths:
        return ""
    ret = {}
    cmd_search = ["opkg", "search"]
    for path in paths:
        cmd = cmd_search[:]
        cmd.append(path)
        output = __salt__["cmd.run_stdout"](
            cmd, output_loglevel="trace", python_shell=False
        )
        if output:
            ret[path] = output.split(" - ")[0].strip()
        else:
            ret[path] = ""
    if len(ret) == 1:
        return next(six.itervalues(ret))
    return ret


def version_clean(version):
    """
    Clean the version string removing extra data.
    There's nothing do to here for nipkg.py, therefore it will always
    return the given version.
    """
    return version


def check_extra_requirements(pkgname, pkgver):
    """
    Check if the installed package already has the given requirements.
    There's nothing do to here for nipkg.py, therefore it will always
    return True.
    """
    return True<|MERGE_RESOLUTION|>--- conflicted
+++ resolved
@@ -132,22 +132,13 @@
             os.makedirs(NILRT_RESTARTCHECK_STATE_PATH)
         except OSError as exc:
             if exc.errno != errno.EEXIST:
-<<<<<<< HEAD
-                return False, 'Error creating {0} (-{1}): {2}'.format(
-                    NILRT_RESTARTCHECK_STATE_PATH,
-                    exc.errno,
-                    exc.strerror)
-        # modules.dep always exists, make sure its restart state files also exist
-        if not (os.path.exists(os.path.join(NILRT_RESTARTCHECK_STATE_PATH, 'modules.dep.timestamp')) and
-                os.path.exists(os.path.join(NILRT_RESTARTCHECK_STATE_PATH, 'modules.dep.md5sum'))):
-=======
                 return (
                     False,
                     "Error creating {0} (-{1}): {2}".format(
                         NILRT_RESTARTCHECK_STATE_PATH, exc.errno, exc.strerror
                     ),
                 )
-        # modules.dep always exists, make sure it's restart state files also exist
+        # modules.dep always exists, make sure its restart state files also exist
         if not (
             os.path.exists(
                 os.path.join(NILRT_RESTARTCHECK_STATE_PATH, "modules.dep.timestamp")
@@ -156,7 +147,6 @@
                 os.path.join(NILRT_RESTARTCHECK_STATE_PATH, "modules.dep.md5sum")
             )
         ):
->>>>>>> 62458e4e
             _update_nilrt_restart_state()
         return __virtualname__
 
