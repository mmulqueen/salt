# -*- coding: utf-8 -*-
'''
Support for Apache

.. note::
    The functions in here are generic functions designed to work with
    all implementations of Apache. Debian-specific functions have been moved into
    deb_apache.py, but will still load under the ``apache`` namespace when a
    Debian-based system is detected.
'''

# Import python libs
from __future__ import absolute_import, generators, print_function, with_statement
import re
import logging

# Import 3rd-party libs
# pylint: disable=import-error,no-name-in-module
from salt.ext import six
from salt.ext.six.moves import cStringIO
from salt.ext.six.moves.urllib.error import URLError
from salt.ext.six.moves.urllib.request import (
        HTTPBasicAuthHandler as _HTTPBasicAuthHandler,
        HTTPDigestAuthHandler as _HTTPDigestAuthHandler,
        urlopen as _urlopen,
        build_opener as _build_opener,
        install_opener as _install_opener
)
# pylint: enable=import-error,no-name-in-module

# Import salt libs
import salt.utils.files
import salt.utils.path

log = logging.getLogger(__name__)


def __virtual__():
    '''
    Only load the module if apache is installed
    '''
    cmd = _detect_os()
    if salt.utils.path.which(cmd):
        return 'apache'
    return (False, 'The apache execution module cannot be loaded: apache is not installed.')


def _detect_os():
    '''
    Apache commands and paths differ depending on packaging
    '''
    # TODO: Add pillar support for the apachectl location
    os_family = __grains__['os_family']
    if os_family == 'RedHat':
        return 'apachectl'
    elif os_family == 'Debian' or os_family == 'Suse':
        return 'apache2ctl'
    else:
        return 'apachectl'


def version():
    '''
    Return server version (``apachectl -v``)

    CLI Example:

    .. code-block:: bash

        salt '*' apache.version
    '''
    cmd = '{0} -v'.format(_detect_os())
    out = __salt__['cmd.run'](cmd).splitlines()
    ret = out[0].split(': ')
    return ret[1]


def fullversion():
    '''
    Return server version (``apachectl -V``)

    CLI Example:

    .. code-block:: bash

        salt '*' apache.fullversion
    '''
    cmd = '{0} -V'.format(_detect_os())
    ret = {}
    ret['compiled_with'] = []
    out = __salt__['cmd.run'](cmd).splitlines()
    # Example
    #  -D APR_HAS_MMAP
    define_re = re.compile(r'^\s+-D\s+')
    for line in out:
        if ': ' in line:
            comps = line.split(': ')
            if not comps:
                continue
            ret[comps[0].strip().lower().replace(' ', '_')] = comps[1].strip()
        elif ' -D' in line:
            cwith = define_re.sub('', line)
            ret['compiled_with'].append(cwith)
    return ret


def modules():
    '''
    Return list of static and shared modules (``apachectl -M``)

    CLI Example:

    .. code-block:: bash

        salt '*' apache.modules
    '''
    cmd = '{0} -M'.format(_detect_os())
    ret = {}
    ret['static'] = []
    ret['shared'] = []
    out = __salt__['cmd.run'](cmd).splitlines()
    for line in out:
        comps = line.split()
        if not comps:
            continue
        if '(static)' in line:
            ret['static'].append(comps[0])
        if '(shared)' in line:
            ret['shared'].append(comps[0])
    return ret


def servermods():
    '''
    Return list of modules compiled into the server (``apachectl -l``)

    CLI Example:

    .. code-block:: bash

        salt '*' apache.servermods
    '''
    cmd = '{0} -l'.format(_detect_os())
    ret = []
    out = __salt__['cmd.run'](cmd).splitlines()
    for line in out:
        if not line:
            continue
        if '.c' in line:
            ret.append(line.strip())
    return ret


def directives():
    '''
    Return list of directives together with expected arguments
    and places where the directive is valid (``apachectl -L``)

    CLI Example:

    .. code-block:: bash

        salt '*' apache.directives
    '''
    cmd = '{0} -L'.format(_detect_os())
    ret = {}
    out = __salt__['cmd.run'](cmd)
    out = out.replace('\n\t', '\t')
    for line in out.splitlines():
        if not line:
            continue
        comps = line.split('\t')
        desc = '\n'.join(comps[1:])
        ret[comps[0]] = desc
    return ret


def vhosts():
    '''
    Show the settings as parsed from the config file (currently
    only shows the virtualhost settings) (``apachectl -S``).
    Because each additional virtual host adds to the execution
    time, this command may require a long timeout be specified
    by using ``-t 10``.

    CLI Example:

    .. code-block:: bash

        salt -t 10 '*' apache.vhosts
    '''
    cmd = '{0} -S'.format(_detect_os())
    ret = {}
    namevhost = ''
    out = __salt__['cmd.run'](cmd)
    for line in out.splitlines():
        if not line:
            continue
        comps = line.split()
        if 'is a NameVirtualHost' in line:
            namevhost = comps[0]
            ret[namevhost] = {}
        else:
            if comps[0] == 'default':
                ret[namevhost]['default'] = {}
                ret[namevhost]['default']['vhost'] = comps[2]
                ret[namevhost]['default']['conf'] = re.sub(
                    r'\(|\)',
                    '',
                    comps[3]
                )
            if comps[0] == 'port':
                ret[namevhost][comps[3]] = {}
                ret[namevhost][comps[3]]['vhost'] = comps[3]
                ret[namevhost][comps[3]]['conf'] = re.sub(
                    r'\(|\)',
                    '',
                    comps[4]
                )
                ret[namevhost][comps[3]]['port'] = comps[1]
    return ret


def signal(signal=None):
    '''
    Signals httpd to start, restart, or stop.

    CLI Example:

    .. code-block:: bash

        salt '*' apache.signal restart
    '''
    no_extra_args = ('configtest', 'status', 'fullstatus')
    valid_signals = ('start', 'stop', 'restart', 'graceful', 'graceful-stop')

    if signal not in valid_signals and signal not in no_extra_args:
        return
    # Make sure you use the right arguments
    if signal in valid_signals:
        arguments = ' -k {0}'.format(signal)
    else:
        arguments = ' {0}'.format(signal)
    cmd = _detect_os() + arguments
    out = __salt__['cmd.run_all'](cmd)

    # A non-zero return code means fail
    if out['retcode'] and out['stderr']:
        ret = out['stderr'].strip()
    # 'apachectl configtest' returns 'Syntax OK' to stderr
    elif out['stderr']:
        ret = out['stderr'].strip()
    elif out['stdout']:
        ret = out['stdout'].strip()
    # No output for something like: apachectl graceful
    else:
        ret = 'Command: "{0}" completed successfully!'.format(cmd)
    return ret


def useradd(pwfile, user, password, opts=''):
    '''
    Add HTTP user using the ``htpasswd`` command. If the ``htpasswd`` file does not
    exist, it will be created. Valid options that can be passed are:

    .. code-block:: text

        n  Don't update file; display results on stdout.
        m  Force MD5 hashing of the password (default).
        d  Force CRYPT(3) hashing of the password.
        p  Do not hash the password (plaintext).
        s  Force SHA1 hashing of the password.

    CLI Examples:

    .. code-block:: bash

        salt '*' apache.useradd /etc/httpd/htpasswd larry badpassword
        salt '*' apache.useradd /etc/httpd/htpasswd larry badpass opts=ns
    '''
    return __salt__['webutil.useradd'](pwfile, user, password, opts)


def userdel(pwfile, user):
    '''
    Delete HTTP user from the specified ``htpasswd`` file.

    CLI Example:

    .. code-block:: bash

        salt '*' apache.userdel /etc/httpd/htpasswd larry
    '''
    return __salt__['webutil.userdel'](pwfile, user)


def server_status(profile='default'):
    '''
    Get Information from the Apache server-status handler

    .. note::

        The server-status handler is disabled by default.
        In order for this function to work it needs to be enabled.
        See http://httpd.apache.org/docs/2.2/mod/mod_status.html

    The following configuration needs to exists in pillar/grains.
    Each entry nested in ``apache.server-status`` is a profile of a vhost/server.
    This would give support for multiple apache servers/vhosts.

    .. code-block:: yaml

        apache.server-status:
          default:
            url: http://localhost/server-status
            user: someuser
            pass: password
            realm: 'authentication realm for digest passwords'
            timeout: 5

    CLI Examples:

    .. code-block:: bash

        salt '*' apache.server_status
        salt '*' apache.server_status other-profile
    '''
    ret = {
        'Scoreboard': {
            '_': 0,
            'S': 0,
            'R': 0,
            'W': 0,
            'K': 0,
            'D': 0,
            'C': 0,
            'L': 0,
            'G': 0,
            'I': 0,
            '.': 0,
        },
    }

    # Get configuration from pillar
    url = __salt__['config.get'](
        'apache.server-status:{0}:url'.format(profile),
        'http://localhost/server-status'
    )
    user = __salt__['config.get'](
        'apache.server-status:{0}:user'.format(profile),
        ''
    )
    passwd = __salt__['config.get'](
        'apache.server-status:{0}:pass'.format(profile),
        ''
    )
    realm = __salt__['config.get'](
        'apache.server-status:{0}:realm'.format(profile),
        ''
    )
    timeout = __salt__['config.get'](
        'apache.server-status:{0}:timeout'.format(profile),
        5
    )

    # create authentication handler if configuration exists
    if user and passwd:
        basic = _HTTPBasicAuthHandler()
        basic.add_password(realm=realm, uri=url, user=user, passwd=passwd)
        digest = _HTTPDigestAuthHandler()
        digest.add_password(realm=realm, uri=url, user=user, passwd=passwd)
        _install_opener(_build_opener(basic, digest))

    # get http data
    url += '?auto'
    try:
        response = _urlopen(url, timeout=timeout).read().splitlines()
    except URLError:
        return 'error'

    # parse the data
    for line in response:
        splt = line.split(':', 1)
        splt[0] = splt[0].strip()
        splt[1] = splt[1].strip()

        if splt[0] == 'Scoreboard':
            for c in splt[1]:
                ret['Scoreboard'][c] += 1
        else:
            if splt[1].isdigit():
                ret[splt[0]] = int(splt[1])
            else:
                ret[splt[0]] = float(splt[1])

    # return the good stuff
    return ret


def _parse_config(conf, slot=None):
    ret = cStringIO()
    if isinstance(conf, six.string_types):
        if slot:
            print('{0} {1}'.format(slot, conf), file=ret, end='')
        else:
            print('{0}'.format(conf), file=ret, end='')
    elif isinstance(conf, list):
        print('{0} {1}'.format(slot, ' '.join(conf)), file=ret, end='')
    elif isinstance(conf, dict):
        print('<{0} {1}>'.format(
            slot,
            _parse_config(conf['this'])),
              file=ret
             )
        del conf['this']
        for key, value in six.iteritems(conf):
            if isinstance(value, six.string_types):
                print('{0} {1}'.format(key, value), file=ret)
            elif isinstance(value, list):
                print(_parse_config(value, key), file=ret)
            elif isinstance(value, dict):
                print(_parse_config(value, key), file=ret)
        print('</{0}>'.format(slot), file=ret, end='')

    ret.seek(0)
    return ret.read()


def config(name, config, edit=True):
    '''
    Create VirtualHost configuration files

    name
        File for the virtual host
    config
        VirtualHost configurations

    .. note::

        This function is not meant to be used from the command line.
        Config is meant to be an ordered dict of all of the apache configs.

    CLI Example:

    .. code-block:: bash

        salt '*' apache.config /etc/httpd/conf.d/ports.conf config="[{'Listen': '22'}]"
    '''

    configs = []
    for entry in config:
        key = next(six.iterkeys(entry))
<<<<<<< HEAD
        configs = _parse_config(entry[key], key)
        if edit:
            with salt.utils.files.fopen(name, 'w') as configfile:
                configfile.write('# This file is managed by Salt.\n')
                configfile.write(configs)
    return configs
=======
        configs.append(_parse_config(entry[key], key))

    # Python auto-correct line endings
    configstext = "\n".join(configs)
    if edit:
        with salt.utils.fopen(name, 'w') as configfile:
            configfile.write('# This file is managed by Salt.\n')
            configfile.write(configstext)
    return configstext
>>>>>>> 367668a0
<|MERGE_RESOLUTION|>--- conflicted
+++ resolved
@@ -450,21 +450,12 @@
     configs = []
     for entry in config:
         key = next(six.iterkeys(entry))
-<<<<<<< HEAD
-        configs = _parse_config(entry[key], key)
-        if edit:
-            with salt.utils.files.fopen(name, 'w') as configfile:
-                configfile.write('# This file is managed by Salt.\n')
-                configfile.write(configs)
-    return configs
-=======
         configs.append(_parse_config(entry[key], key))
 
     # Python auto-correct line endings
     configstext = "\n".join(configs)
     if edit:
-        with salt.utils.fopen(name, 'w') as configfile:
+        with salt.utils.files.fopen(name, 'w') as configfile:
             configfile.write('# This file is managed by Salt.\n')
             configfile.write(configstext)
-    return configstext
->>>>>>> 367668a0
+    return configstext