--- conflicted
+++ resolved
@@ -257,16 +257,8 @@
         __opts__,
         __grains__,
         __opts__['id'],
-<<<<<<< HEAD
-<<<<<<< HEAD
-        pillar=pillar_override,
-        pillarenv=pillarenv)
-=======
-=======
->>>>>>> 4a326444
         pillar_override=kwargs.get('pillar'),
         pillarenv=kwargs.get('pillarenv') or __opts__['pillarenv'])
->>>>>>> 2016.11
 
     return pillar.compile_pillar()
 
